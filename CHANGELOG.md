# Changelog
All notable changes to this project will be documented in this file.

The format is based on [Keep a Changelog](http://keepachangelog.com/en/1.0.0/)
and this project adheres to [Semantic Versioning](http://semver.org/spec/v2.0.0.html).

## Unreleased
- Use a more efficient `_squared_distances` method in `AbstractKernel`. This highly increases performance. contributes to #39
- Improve TorchKernel
- Upgrades:
    - pytorch to 1.0.1
    - pykeops to 0.1.5
    - numpy to 1.16
    - nibabel to 2.3.3
    - matplotlib to 3.0
    - pillow to 5.4
    - psutil to 5.4
- Better multiprocessing. high increases in performance. contributes to #39
- Multi-GPU support. contributes to #39
- Better OMP_NUM_THREADS management
- Fix image intensity normalization
- Add a check when working with meshes, to detect null area. fixes #41
- Add set_seed() method to the API
- Bugfix: Multiprocessing pool cleanup
- Python 3.7 compliant
- add `dtype` option to `model_options` in api and xml configuration file
- re-activate keops kernel on macos
- Bugfix: problem with image deformation
<<<<<<< HEAD
- Smarter kernel factory
- Better logger with console and file output
- Functional tests now pass with 1e-10 precision
=======
- Added the longitudinal atlas model, along with functional tests. Closes #51.
- Added the MCMC-SAEM estimator, along with its own save-state system, and corresponding functional tests. Closes #19, #32.
- Refactoring of the deformable object class, now more robust.
- New VTK reader, based on the conda-available VTK library (v8). Closes #50.
- Generalized and harmonized use of the logger, along with automatic txt file dump. Closes #54. 
>>>>>>> 9b5a916a

## [4.1.0] - 2018-09-14
### Added
- New API: deformetrica can now be instantiated from python
- Automatic dimension detection from input file
- Allow to use different kernel types for the "shoot" and "flow" operations. Exponential class can now specify `shoot_kernel` and/or `flow_kernel`. resolves #10
- Allow device selection when instantiation a kernel.
  'device' kwarg is now available when using the kernel factory and 'device-device' is now available when using the xml configuration file. resolves #13
- New Python (PyQt5) GUI. Allows the configuration and run of a 'deterministic atlas'. This is an alpha-release
- Update Pykeops to version 0.0.14
- Bugfix: Gradients not computed when number_of_processes>1 and tensor_scalar_type is a FloatTensor. resolves #27
- Bugfix: Memory leak when using estimate_longitudinal_atlas due to pytorch's autograd graph. resolves #33

### Changed
- Split CLI commands into 2 groups: estimate and compute. resolves #6


## [4.0.2] - 2018-08-23
- Corrects the sobolev gradient in the multi-object case


## [4.0.1] - 2018-06-27
- Add different polyline VTK format


## [4.0.0] - 2018-06-14
### Added
- Bugfix: version file not found. issue #24
- Easy install with `conda install -c pytorch -c conda-forge -c anaconda -c aramislab deformetrica`, without any manual compilation.
- All existing deformetrica functionalities now work with 2d or 3d gray level images.
- A L-BFGS optimization method can now be used for registration, regression, deterministic and bayesian atlases.
- Gradients are now automagically computed using PyTorch's autograd.
- It is now possible to perform all computations on the gpu through the `use-cuda` option.

### Changed
- C++ is replaced by Python.
- The "exact" kernel is now named "torch"; the "cudaexact" kernel is now named "keops".
- The "deformable-object-type" xml entry is now split in two entries: "deformable-object-type" and "attachment-type". With this renamming, "NonOrientedSurfaceMesh" becomes a "SurfaceMesh" with a "Varifold" attachment (and an "OrientedSurfaceMesh" a "SurfaceMesh" with a "Current" attachment).

### Removed
- The Nesterov scheme for the gradient ascent optimizer (which was named "FastGradientAscent") is not available anymore. L-BFGS is more efficient though!<|MERGE_RESOLUTION|>--- conflicted
+++ resolved
@@ -26,17 +26,14 @@
 - add `dtype` option to `model_options` in api and xml configuration file
 - re-activate keops kernel on macos
 - Bugfix: problem with image deformation
-<<<<<<< HEAD
 - Smarter kernel factory
 - Better logger with console and file output
 - Functional tests now pass with 1e-10 precision
-=======
 - Added the longitudinal atlas model, along with functional tests. Closes #51.
 - Added the MCMC-SAEM estimator, along with its own save-state system, and corresponding functional tests. Closes #19, #32.
 - Refactoring of the deformable object class, now more robust.
 - New VTK reader, based on the conda-available VTK library (v8). Closes #50.
 - Generalized and harmonized use of the logger, along with automatic txt file dump. Closes #54. 
->>>>>>> 9b5a916a
 
 ## [4.1.0] - 2018-09-14
 ### Added
