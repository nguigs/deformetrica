--- conflicted
+++ resolved
@@ -141,14 +141,10 @@
 
         res = {}
         res['setup'] = setup
-<<<<<<< HEAD
 
         memory_profiler = start_memory_profile()
         res['data'] = timeit.repeat("bench.run()", number=100, repeat=1, setup=setup['bench_setup'])
         res['memory_profile'] = stop_and_clear_memory_profile(memory_profiler)
-=======
-        res['data'] = timeit.repeat("bench.run()", number=10, repeat=3, setup=setup['bench_setup'])
->>>>>>> 2b2f4275
         res['min'] = min(res['data'])
         res['max'] = max(res['data'])
         res['mean'] = sum(res['data']) / float(len(res['data']))
