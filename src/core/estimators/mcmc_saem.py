--- conflicted
+++ resolved
@@ -182,19 +182,7 @@
         """
 
         if self.gradient_based_estimator is None:
-<<<<<<< HEAD
-            # self.gradient_based_estimator = ScipyOptimize()
-            # self.gradient_based_estimator.memory_length = 5
-
-            self.gradient_based_estimator = GradientAscent()
-            self.gradient_based_estimator.initial_step_size = 1e-4
-            self.gradient_based_estimator.line_search_shrink = 0.5
-            self.gradient_based_estimator.line_search_expand = 1.2
-            self.gradient_based_estimator.scale_initial_step_size = True
-
-=======
             self.gradient_based_estimator = ScipyOptimize()
->>>>>>> fe7db221
             self.gradient_based_estimator.statistical_model = self.statistical_model
             self.gradient_based_estimator.dataset = self.dataset
             self.gradient_based_estimator.optimized_log_likelihood = 'class2'
