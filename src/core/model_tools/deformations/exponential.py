import warnings
from copy import deepcopy
import support.kernels as kernel_factory
import torch

from core import default
from in_out.array_readers_and_writers import *

import logging

from support import utilities

logger = logging.getLogger(__name__)


class Exponential:
    """
    Control-point-based LDDMM exponential, that transforms the template objects according to initial control points
    and momenta parameters.
    See "Morphometry of anatomical shape complexes with dense deformations and sparse parameters",
    Durrleman et al. (2013).

    """

    ####################################################################################################################
    ### Constructor:
    ####################################################################################################################

    def __init__(self, dense_mode=default.dense_mode,
                 kernel=default.deformation_kernel,
                 shoot_kernel_type=None,
                 use_svf=False,
                 number_of_time_points=None,
                 initial_control_points=None, control_points_t=None,
                 initial_momenta=None, momenta_t=None,
                 initial_template_points=None, template_points_t=None,
                 shoot_is_modified=True, flow_is_modified=True, use_rk2_for_shoot=False, use_rk2_for_flow=False):

        self.dense_mode = dense_mode
        self.kernel = kernel
        print('SVF mode:', use_svf)
        if shoot_kernel_type is not None:
            self.shoot_kernel = kernel_factory.factory(shoot_kernel_type, gpu_mode=kernel.gpu_mode, kernel_width=kernel.kernel_width)
        else:
            self.shoot_kernel = self.kernel

        # logger.debug(hex(id(self)) + ' using kernel: ' + str(self.kernel))
        # logger.debug(hex(id(self)) + ' using shoot_kernel: ' + str(self.shoot_kernel))

        self.number_of_time_points = number_of_time_points
        # Initial position of control points
        self.initial_control_points = initial_control_points
        # Control points trajectory
        self.control_points_t = control_points_t
        # Initial momenta
        self.initial_momenta = initial_momenta
        # Momenta trajectory
        self.momenta_t = momenta_t
        # Initial template points
        self.initial_template_points = initial_template_points
        # Trajectory of the whole vertices of landmark type at different time steps.
        self.template_points_t = template_points_t
        # If the cp or mom have been modified:
        self.shoot_is_modified = shoot_is_modified
        # If the template points has been modified
        self.flow_is_modified = flow_is_modified
        # Wether to use a RK2 or a simple euler for shooting or flowing respectively.
        self.use_rk2_for_shoot = use_rk2_for_shoot
        self.use_rk2_for_flow = use_rk2_for_flow

        self.use_svf = use_svf

        # Contains the inverse kernel matrices for the time points 1 to self.number_of_time_points
        # (ACHTUNG does not contain the initial matrix, it is not needed)
        self.cometric_matrices = {}
        # self.cholesky_matrices = {}

    def move_data_to_(self, device):
        if self.initial_control_points is not None:
            self.initial_control_points = utilities.move_data(self.initial_control_points, device)
        if self.initial_momenta is not None:
            self.initial_momenta = utilities.move_data(self.initial_momenta, device)

        if self.initial_template_points is not None:
            self.initial_template_points = {key: utilities.move_data(value, device) for key, value in
                                            self.initial_template_points.items()}

    def light_copy(self):
        light_copy = Exponential(self.dense_mode,
                                 deepcopy(self.kernel), self.shoot_kernel.kernel_type,
                                 self.number_of_time_points,
                                 self.initial_control_points, self.control_points_t,
                                 self.initial_momenta, self.momenta_t,
                                 self.initial_template_points, self.template_points_t,
                                 self.shoot_is_modified, self.flow_is_modified,
                                 self.use_rk2_for_shoot, self.use_rk2_for_flow)
        return light_copy

    ####################################################################################################################
    ### Encapsulation methods:
    ####################################################################################################################

    def set_use_rk2_for_shoot(self, flag):
        self.shoot_is_modified = True
        self.use_rk2_for_shoot = flag

    def set_use_rk2_for_flow(self, flag):
        self.flow_is_modified = True
        self.use_rk2_for_flow = flag

    def get_kernel_type(self):
        return self.kernel.kernel_type

    def get_kernel_width(self):
        return self.kernel.kernel_width

    def set_kernel(self, kernel):
        # TODO which kernel to set ?
        self.kernel = kernel

    def set_initial_template_points(self, td):
        self.initial_template_points = td
        self.flow_is_modified = True

    def get_initial_template_points(self):
        return self.initial_template_points

    def set_initial_control_points(self, cps):
        self.shoot_is_modified = True
        self.initial_control_points = cps

    def get_initial_control_points(self):
        return self.initial_control_points

    def get_initial_momenta(self):
        return self.initial_momenta

    def set_initial_momenta(self, mom):
        self.shoot_is_modified = True
        self.initial_momenta = mom

    def get_initial_momenta(self):
        return self.initial_momenta

    def scalar_product(self, cp, mom1, mom2):
        """
        returns the scalar product 'mom1 K(cp) mom 2'
        """
        return torch.sum(mom1 * self.kernel.convolve(cp, cp, mom2))

    def get_template_points(self, time_index=None):
        """
        Returns the position of the landmark points, at the given time_index in the Trajectory
        """
        if self.flow_is_modified:
            msg = "You tried to get some template points, but the flow was modified. " \
                  "The exponential should be updated before."
            warnings.warn(msg)
        if time_index is None:
            return {key: self.template_points_t[key][-1] for key in self.initial_template_points.keys()}
        return {key: self.template_points_t[key][time_index] for key in self.initial_template_points.keys()}

    def get_norm_squared(self):
        return self.scalar_product(self.initial_control_points, self.initial_momenta, self.initial_momenta)

    ####################################################################################################################
    ### Main methods:
    ####################################################################################################################

    def update(self):
        """
        Update the state of the object, depending on what's needed.
        This is the only clean way to call shoot or flow on the deformation.
        """
        assert self.number_of_time_points > 0
        if self.shoot_is_modified:
            self.cometric_matrices.clear()
            # self.cholesky_matrices.clear()
            self.shoot()
            if self.initial_template_points is not None:
                self.flow()
            elif not self.dense_mode:
                msg = "In exponential update, I am not flowing because I don't have any template points to flow"
                logger.warning(msg)

        if self.flow_is_modified:
            if self.initial_template_points is not None:
                self.flow()
            elif not self.dense_mode:
                msg = "In exponential update, I am not flowing because I don't have any template points to flow"
                logger.warning(msg)

    def shoot(self):
        """
        Computes the flow of momenta and control points.
        """
        # start_update = time.perf_counter()
        assert len(self.initial_control_points) > 0, "Control points not initialized in shooting"
        assert len(self.initial_momenta) > 0, "Momenta not initialized in shooting"

        # Integrate the Hamiltonian equations.
        self.control_points_t = []
        self.momenta_t = []
        if self.use_svf:
<<<<<<< HEAD
            print('Shooting with SVF')
=======
>>>>>>> 46f5b737
            self.control_points_t = [self.initial_control_points] * self.number_of_time_points
            self.momenta_t = [self.initial_momenta] * self.number_of_time_points
        else:
            self.momenta_t.append(self.initial_momenta)
            self.control_points_t.append(self.initial_control_points)

            dt = 1.0 / float(self.number_of_time_points - 1)

            if self.use_rk2_for_shoot:
                for i in range(self.number_of_time_points - 1):
                    new_cp, new_mom = self._rk2_step(self.shoot_kernel, self.control_points_t[i], self.momenta_t[i], dt,
                                                     return_mom=True)
                    self.control_points_t.append(new_cp)
                    self.momenta_t.append(new_mom)

            else:
                for i in range(self.number_of_time_points - 1):
                    new_cp, new_mom = self._euler_step(self.shoot_kernel, self.control_points_t[i], self.momenta_t[i], dt)
                    self.control_points_t.append(new_cp)
                    self.momenta_t.append(new_mom)

        # Correctly resets the attribute flag.
        self.shoot_is_modified = False
        # logger.info('exponential.shoot(): ' + str(time.perf_counter() - start_update))

    def flow(self):
        """
        Flow the trajectory of the landmark and/or image points.
        """
        # start_update = time.perf_counter()
        assert not self.shoot_is_modified, "CP or momenta were modified and the shoot not computed, and now you are asking me to flow ?"
        assert len(self.control_points_t) > 0, "Shoot before flow"
        assert len(self.momenta_t) > 0, "Control points given but no momenta"

        # Initialization.
        dt = 1.0 / float(self.number_of_time_points - 1)
        self.template_points_t = {}

        # Special case of the dense mode.
        if self.dense_mode:
            assert 'image_points' not in self.initial_template_points.keys(), 'Dense mode not allowed with image data.'
            self.template_points_t['landmark_points'] = self.control_points_t
            self.flow_is_modified = False
            return

        # Flow landmarks points.
        if 'landmark_points' in self.initial_template_points.keys():
            landmark_points = [self.initial_template_points['landmark_points']]

            for i in range(self.number_of_time_points - 1):
                d_pos = self.kernel.convolve(landmark_points[i], self.control_points_t[i], self.momenta_t[i])
                landmark_points.append(landmark_points[i] + dt * d_pos)

                if self.use_rk2_for_flow:
                    # In this case improved euler (= Heun's method)
                    # to save one computation of convolve gradient per iteration.
                    if i < self.number_of_time_points - 2:
                        landmark_points[-1] = landmark_points[i] + dt / 2 * \
                                              (self.kernel.convolve(landmark_points[i + 1],
                                                                    self.control_points_t[i + 1], self.momenta_t[i + 1]) + d_pos)
                    else:
                        final_cp, final_mom = self._rk2_step(self.kernel, self.control_points_t[-1], self.momenta_t[-1],
                                                             dt, return_mom=True)
                        landmark_points[-1] = landmark_points[i] + dt / 2 * (
                                self.kernel.convolve(landmark_points[i + 1], final_cp, final_mom) + d_pos)

            self.template_points_t['landmark_points'] = landmark_points

        # Flow image points.
        if 'image_points' in self.initial_template_points.keys():
            image_points = [self.initial_template_points['image_points']]

            dimension = self.initial_control_points.size(1)
            image_shape = image_points[0].size()

            for i in range(self.number_of_time_points - 1):
                vf = self.kernel.convolve(image_points[0].contiguous().view(-1, dimension), self.control_points_t[i],
                                          self.momenta_t[i]).view(image_shape)
                dY = self._compute_image_explicit_euler_step_at_order_1(image_points[i], vf)
                image_points.append(image_points[i] - dt * dY)

            if self.use_rk2_for_flow:
                msg = 'RK2 not implemented to flow image points.'
                logger.warning(msg)

            self.template_points_t['image_points'] = image_points

        assert len(self.template_points_t) > 0, 'That\'s unexpected'

        # Correctly resets the attribute flag.
        self.flow_is_modified = False
        # logger.info('exponential.flow(): ' + str(time.perf_counter() - start_update))

    def parallel_transport(self, momenta_to_transport, initial_time_point=0, is_orthogonal=False):
        """
        Parallel transport of the initial_momenta along the exponential.
        momenta_to_transport is assumed to be a torch Variable, carried at the control points on the diffeo.
        if is_orthogonal is on, then the momenta to transport must be orthogonal to the momenta of the geodesic.
        Note: uses shoot kernel
        """

        # Sanity checks ------------------------------------------------------------------------------------------------
        assert not self.shoot_is_modified, "You want to parallel transport but the shoot was modified, please update."
        assert self.use_rk2_for_shoot, "The shoot integration must be done with a second order numerical scheme in order to use parallel transport."
        assert (momenta_to_transport.size() == self.initial_momenta.size())

        # Special cases, where the transport is simply the identity ----------------------------------------------------
        #       1) Nearly zero initial momenta yield no motion.
        #       2) Nearly zero momenta to transport.
        if (torch.norm(self.initial_momenta).detach().cpu().numpy() < 1e-6 or
                torch.norm(momenta_to_transport).detach().cpu().numpy() < 1e-6):
            parallel_transport_t = [momenta_to_transport] * (self.number_of_time_points - initial_time_point)
            return parallel_transport_t

        # Step sizes ---------------------------------------------------------------------------------------------------
        h = 1. / (self.number_of_time_points - 1.)
        epsilon = h

        # For printing -------------------------------------------------------------------------------------------------
        worst_renormalization_factor = 1.0

        # Optional initial orthogonalization ---------------------------------------------------------------------------
        norm_squared = self.get_norm_squared()
        if not is_orthogonal:
            sp = self.scalar_product(self.control_points_t[initial_time_point], momenta_to_transport,
                                     self.momenta_t[initial_time_point]) / norm_squared
            momenta_to_transport_orthogonal = momenta_to_transport - sp * self.momenta_t[initial_time_point]
            parallel_transport_t = [momenta_to_transport_orthogonal]
        else:
            sp = (self.scalar_product(
                self.control_points_t[initial_time_point], momenta_to_transport,
                self.momenta_t[initial_time_point]) / norm_squared).detach().cpu().numpy()
            assert abs(sp) < 1e-2, \
                'Error: the momenta to transport is not orthogonal to the driving momenta, ' \
                'but the is_orthogonal flag is active. sp = %.3E' % sp
            parallel_transport_t = [momenta_to_transport]

        # Then, store the initial norm of this orthogonal momenta ------------------------------------------------------
        initial_norm_squared = self.scalar_product(self.control_points_t[initial_time_point], parallel_transport_t[0],
                                                   parallel_transport_t[0])

        for i in range(initial_time_point, self.number_of_time_points - 1):
            # Shoot the two perturbed geodesics ------------------------------------------------------------------------
            cp_eps_pos = self._rk2_step(self.shoot_kernel, self.control_points_t[i],
                                        self.momenta_t[i] + epsilon * parallel_transport_t[-1], h, return_mom=False)
            cp_eps_neg = self._rk2_step(self.shoot_kernel, self.control_points_t[i],
                                        self.momenta_t[i] - epsilon * parallel_transport_t[-1], h, return_mom=False)

            # Compute J/h ----------------------------------------------------------------------------------------------
            approx_velocity = (cp_eps_pos - cp_eps_neg) / (2 * epsilon * h)

            # We need to find the cotangent space version of this vector -----------------------------------------------
            # If we don't have already the cometric matrix, we compute and store it.
            # TODO: add optional flag for not saving this if it's too large.
            # OPTIM: keep an eye on https://github.com/pytorch/pytorch/issues/4669
            if i not in self.cometric_matrices:
                kernel_matrix = self.shoot_kernel.get_kernel_matrix(self.control_points_t[i + 1])
                # self.kernel_matrices[i] = kernel_matrix
                # self.cholesky_matrices[i] = torch.potrf(kernel_matrix.t().matmul(kernel_matrix), upper=False)
                # self.cholesky_matrices[i] = torch.cholesky(kernel_matrix, upper=False)
                # self.cholesky_matrices[i] = torch.potrf(kernel_matrix, upper=True)
                self.cometric_matrices[i] = torch.inverse(kernel_matrix)
                # self.cometric_matrices[i] = torch.inverse(kernel_matrix.cuda()).cpu()

            # Solve the linear system.
            # rhs = approx_velocity.matmul(self.kernel_matrices[i])
            # z = torch.trtrs(rhs.t(), self.cholesky_matrices[i], transpose=False, upper=False)[0]
            # approx_momenta = torch.trtrs(z, self.cholesky_matrices[i], transpose=True, upper=False)[0]
            # approx_momenta = torch.potrs(approx_velocity, self.cholesky_matrices[i], upper=True)
            approx_momenta = torch.mm(self.cometric_matrices[i], approx_velocity)

            # We get rid of the component of this momenta along the geodesic velocity:
            scalar_prod_with_velocity = self.scalar_product(self.control_points_t[i + 1], approx_momenta,
                                                            self.momenta_t[i + 1]) / norm_squared

            approx_momenta = approx_momenta - scalar_prod_with_velocity * self.momenta_t[i + 1]

            # Renormalization ------------------------------------------------------------------------------------------
            approx_momenta_norm_squared = self.scalar_product(self.control_points_t[i + 1], approx_momenta,
                                                              approx_momenta)

            renormalization_factor = torch.sqrt(initial_norm_squared / approx_momenta_norm_squared)
            renormalized_momenta = approx_momenta * renormalization_factor

            if abs(renormalization_factor.detach().cpu().numpy() - 1.) > 0.1:
                raise ValueError('Absurd required renormalization factor during parallel transport: %.4f. '
                                 'Exception raised.' % renormalization_factor.detach().cpu().numpy())
            elif abs(renormalization_factor.detach().cpu().numpy() - 1.) > abs(worst_renormalization_factor - 1.):
                worst_renormalization_factor = renormalization_factor.detach().cpu().numpy()

            # Finalization ---------------------------------------------------------------------------------------------
            parallel_transport_t.append(renormalized_momenta)

        assert len(parallel_transport_t) == self.number_of_time_points - initial_time_point, \
            "Oops, something went wrong."

        # We now need to add back the component along the velocity to the transported vectors.
        if not is_orthogonal:
            parallel_transport_t = [parallel_transport_t[i] + sp * self.momenta_t[i]
                                    for i in range(initial_time_point, self.number_of_time_points)]

        if abs(worst_renormalization_factor - 1.) > 0.05:
            msg = ("Watch out, a large renormalization factor %.4f is required during the parallel transport. "
                   "Try using a finer discretization." % worst_renormalization_factor)
            logger.warning(msg)

        return parallel_transport_t

    ####################################################################################################################
    ### Extension methods:
    ####################################################################################################################

    def extend(self, number_of_additional_time_points):

        # Special case of the exponential reduced to a single point.
        if self.number_of_time_points == 1:
            self.number_of_time_points += number_of_additional_time_points
            self.update()
            return

        # Extended shoot.
        dt = 1.0 / float(self.number_of_time_points - 1)  # Same time-step.
        for i in range(number_of_additional_time_points):
            if self.use_rk2_for_shoot:
                new_cp, new_mom = self._rk2_step(self.kernel, self.control_points_t[-1], self.momenta_t[-1], dt,
                                                 return_mom=True)
            else:
                new_cp, new_mom = self._euler_step(self.kernel, self.control_points_t[-1], self.momenta_t[-1], dt)

            self.control_points_t.append(new_cp)
            self.momenta_t.append(new_mom)

        # Extended flow.
        # Special case of the dense mode.
        if self.dense_mode:
            assert 'image_points' not in self.initial_template_points.keys(), 'Dense mode not allowed with image data.'
            self.template_points_t['landmark_points'] = self.control_points_t

        # Standard case.
        else:
            # Flow landmark points.
            if 'landmark_points' in self.initial_template_points.keys():
                for ii in range(number_of_additional_time_points):
                    i = len(self.template_points_t['landmark_points']) - 1
                    d_pos = self.kernel.convolve(self.template_points_t['landmark_points'][i], self.control_points_t[i],
                                                 self.momenta_t[i])
                    self.template_points_t['landmark_points'].append(
                        self.template_points_t['landmark_points'][i] + dt * d_pos)

                    if self.use_rk2_for_flow:
                        # In this case improved euler (= Heun's method) to save one computation of convolve gradient.
                        self.template_points_t['landmark_points'][i + 1] = (
                            self.template_points_t['landmark_points'][i] + dt / 2 * (self.kernel.convolve(
                            self.template_points_t['landmark_points'][i + 1], self.control_points_t[i + 1],
                            self.momenta_t[i + 1]) + d_pos))

            # Flow image points.
            if 'image_points' in self.initial_template_points.keys():
                dimension = self.initial_control_points.size(1)
                image_shape = self.initial_template_points['image_points'].size()

                for ii in range(number_of_additional_time_points):
                    i = len(self.template_points_t['image_points']) - 1
                    vf = self.kernel.convolve(self.initial_template_points['image_points'].contiguous().view(-1, dimension),
                                              self.control_points_t[i], self.momenta_t[i]).view(image_shape)
                    dY = self._compute_image_explicit_euler_step_at_order_1(self.template_points_t['image_points'][i], vf)
                    self.template_points_t['image_points'].append(self.template_points_t['image_points'][i] - dt * dY)

                if self.use_rk2_for_flow:
                    msg = 'RK2 not implemented to flow image points.'
                    logger.warning(msg)

        # Scaling of the new length.
        length_ratio = float(self.number_of_time_points + number_of_additional_time_points - 1) \
                       / float(self.number_of_time_points - 1)
        self.number_of_time_points += number_of_additional_time_points
        self.initial_momenta = self.initial_momenta * length_ratio
        self.momenta_t = [elt * length_ratio for elt in self.momenta_t]

    ####################################################################################################################
    ### Utility methods:
    ####################################################################################################################

    @staticmethod
    def _euler_step(kernel, cp, mom, h):
        """
        simple euler step of length h, with cp and mom. It always returns mom.
        """
        assert cp.device == mom.device, 'tensors must be on the same device, cp.device=' + str(
            cp.device) + ', mom.device=' + str(mom.device)
        return cp + h * kernel.convolve(cp, cp, mom), \
               mom - h * kernel.convolve_gradient(mom, cp)

    @staticmethod
    def _rk2_step(kernel, cp, mom, h, return_mom=True):
        """
        perform a single mid-point rk2 step on the geodesic equation with initial cp and mom.
        also used in parallel transport.
        return_mom: bool to know if the mom at time t+h is to be computed and returned
        """
        assert cp.device == mom.device, 'tensors must be on the same device, cp.device=' + str(
            cp.device) + ', mom.device=' + str(mom.device)

        mid_cp = cp + h / 2. * kernel.convolve(cp, cp, mom)
        mid_mom = mom - h / 2. * kernel.convolve_gradient(mom, cp)
        if return_mom:
            return cp + h * kernel.convolve(mid_cp, mid_cp, mid_mom), \
                   mom - h * kernel.convolve_gradient(mid_mom, mid_cp)
        else:
            return cp + h * kernel.convolve(mid_cp, mid_cp, mid_mom)

    # TODO. Wrap pytorch of an efficient C code ? Use keops ? Called ApplyH in PyCa. Check Numba as well.
    # @jit(parallel=True)
    @staticmethod
    def _compute_image_explicit_euler_step_at_order_1(Y, vf):
        assert Y.device == vf.device, 'tensors must be on the same device, Y.device=' + str(
            Y.device) + ', vf.device=' + str(vf.device)

        dY = torch.zeros(Y.shape, dtype=vf.dtype, device=vf.device)
        dimension = len(Y.shape) - 1

        if dimension == 2:
            ni, nj = Y.shape[:2]

            # Center.
            dY[1:ni - 1, :] = dY[1:ni - 1, :] + 0.5 * vf[1:ni - 1, :, 0].view(ni - 2, nj, 1).expand(ni - 2, nj, 2) * (
                    Y[2:ni, :] - Y[0:ni - 2, :])
            dY[:, 1:nj - 1] = dY[:, 1:nj - 1] + 0.5 * vf[:, 1:nj - 1, 1].view(ni, nj - 2, 1).expand(ni, nj - 2, 2) * (
                    Y[:, 2:nj] - Y[:, 0:nj - 2])

            # Borders.
            dY[0, :] = dY[0, :] + vf[0, :, 0].view(nj, 1).expand(nj, 2) * (Y[1, :] - Y[0, :])
            dY[ni - 1, :] = dY[ni - 1, :] + vf[ni - 1, :, 0].view(nj, 1).expand(nj, 2) * (Y[ni - 1, :] - Y[ni - 2, :])

            dY[:, 0] = dY[:, 0] + vf[:, 0, 1].view(ni, 1).expand(ni, 2) * (Y[:, 1] - Y[:, 0])
            dY[:, nj - 1] = dY[:, nj - 1] + vf[:, nj - 1, 1].view(ni, 1).expand(ni, 2) * (Y[:, nj - 1] - Y[:, nj - 2])

        elif dimension == 3:
            ni, nj, nk = Y.shape[:3]

            # Center.
            dY[1:ni - 1, :, :] = dY[1:ni - 1, :, :] + 0.5 * vf[1:ni - 1, :, :, 0].view(ni - 2, nj, nk, 1).expand(ni - 2,
                                                                                                                 nj, nk,
                                                                                                                 3) * (
                                         Y[2:ni, :, :] - Y[0:ni - 2, :, :])
            dY[:, 1:nj - 1, :] = dY[:, 1:nj - 1, :] + 0.5 * vf[:, 1:nj - 1, :, 1].view(ni, nj - 2, nk, 1).expand(ni,
                                                                                                                 nj - 2,
                                                                                                                 nk,
                                                                                                                 3) * (
                                         Y[:, 2:nj, :] - Y[:, 0:nj - 2, :])
            dY[:, :, 1:nk - 1] = dY[:, :, 1:nk - 1] + 0.5 * vf[:, :, 1:nk - 1, 2].view(ni, nj, nk - 2, 1).expand(ni, nj,
                                                                                                                 nk - 2,
                                                                                                                 3) * (
                                         Y[:, :, 2:nk] - Y[:, :, 0:nk - 2])

            # Borders.
            dY[0, :, :] = dY[0, :, :] + vf[0, :, :, 0].view(nj, nk, 1).expand(nj, nk, 3) * (Y[1, :, :] - Y[0, :, :])
            dY[ni - 1, :, :] = dY[ni - 1, :, :] + vf[ni - 1, :, :, 0].view(nj, nk, 1).expand(nj, nk, 3) * (
                    Y[ni - 1, :, :] - Y[ni - 2, :, :])

            dY[:, 0, :] = dY[:, 0, :] + vf[:, 0, :, 1].view(ni, nk, 1).expand(ni, nk, 3) * (Y[:, 1, :] - Y[:, 0, :])
            dY[:, nj - 1, :] = dY[:, nj - 1, :] + vf[:, nj - 1, :, 1].view(ni, nk, 1).expand(ni, nk, 3) * (
                    Y[:, nj - 1, :] - Y[:, nj - 2, :])

            dY[:, :, 0] = dY[:, :, 0] + vf[:, :, 0, 2].view(ni, nj, 1).expand(ni, nj, 3) * (Y[:, :, 1] - Y[:, :, 0])
            dY[:, :, nk - 1] = dY[:, :, nk - 1] + vf[:, :, nk - 1, 2].view(ni, nj, 1).expand(ni, nj, 3) * (
                    Y[:, :, nk - 1] - Y[:, :, nk - 2])

        else:
            raise RuntimeError('Invalid dimension of the ambient space: %d' % dimension)

        return dY

    ####################################################################################################################
    ### Writing methods:
    ####################################################################################################################

    def write_flow(self, objects_names, objects_extensions, template, template_data, output_dir,
                   write_adjoint_parameters=False):

        assert not self.flow_is_modified, \
            "You are trying to write data relative to the flow, but it has been modified and not updated."

        for j in range(self.number_of_time_points):
            # names = [objects_names[i]+"_t="+str(i)+objects_extensions[j] for j in range(len(objects_name))]
            names = []
            for k, elt in enumerate(objects_names):
                names.append(elt + "__tp_" + str(j) + objects_extensions[k])

            deformed_points = self.get_template_points(j)
            deformed_data = template.get_deformed_data(deformed_points, template_data)
            template.write(output_dir, names,
                           {key: value.detach().cpu().numpy() for key, value in deformed_data.items()})

            if write_adjoint_parameters:
                cp = self.control_points_t[j].detach().cpu().numpy()
                mom = self.momenta_t[j].detach().cpu().numpy()
                write_2D_array(cp, output_dir, elt + "__ControlPoints__tp_" + str(j) + ".txt")
                write_3D_array(mom, output_dir, elt + "__Momenta__tp_" + str(j) + ".txt")

    def write_control_points_and_momenta_flow(self, name):
        """
        Write the flow of cp and momenta
        names are expected without extension
        """
        assert not self.shoot_is_modified, \
            "You are trying to write data relative to the shooting, but it has been modified and not updated."
        assert len(self.control_points_t) == len(self.momenta_t), \
            "Something is wrong, not as many cp as momenta in diffeo"
        for j, (control_points, momenta) in enumerate(zip(self.control_points_t, self.momenta_t)):
            write_2D_array(control_points.detach().cpu().numpy(), name + "__control_points_" + str(j) + ".txt")
            write_2D_array(momenta.detach().cpu().numpy(), name + "__momenta_" + str(j) + ".txt")<|MERGE_RESOLUTION|>--- conflicted
+++ resolved
@@ -202,10 +202,6 @@
         self.control_points_t = []
         self.momenta_t = []
         if self.use_svf:
-<<<<<<< HEAD
-            print('Shooting with SVF')
-=======
->>>>>>> 46f5b737
             self.control_points_t = [self.initial_control_points] * self.number_of_time_points
             self.momenta_t = [self.initial_momenta] * self.number_of_time_points
         else:
