import time
import warnings
from copy import deepcopy
import support.kernels as kernel_factory
import torch

from core import default
from in_out.array_readers_and_writers import *

import logging

from support import utilities

logger = logging.getLogger(__name__)


class Exponential:
    """
    Control-point-based LDDMM exponential, that transforms the template objects according to initial control points
    and momenta parameters.
    See "Morphometry of anatomical shape complexes with dense deformations and sparse parameters",
    Durrleman et al. (2013).

    """

    ####################################################################################################################
    ### Constructor:
    ####################################################################################################################

    def __init__(self, dense_mode=default.dense_mode,
                 kernel=default.deformation_kernel,
                 shoot_kernel_type=None,
                 number_of_time_points=None,
                 initial_control_points=None, control_points_t=None,
                 initial_momenta=None, momenta_t=None,
                 initial_template_points=None, template_points_t=None,
                 shoot_is_modified=True, flow_is_modified=True, use_rk2_for_shoot=False, use_rk2_for_flow=False):

        self.dense_mode = dense_mode
        self.kernel = kernel

        if shoot_kernel_type is not None:
            self.shoot_kernel = kernel_factory.factory(shoot_kernel_type, kernel_width=kernel.kernel_width)
        else:
            self.shoot_kernel = self.kernel

        # logger.debug(hex(id(self)) + ' using kernel: ' + str(self.kernel))
        # logger.debug(hex(id(self)) + ' using shoot_kernel: ' + str(self.shoot_kernel))

        self.number_of_time_points = number_of_time_points
        # Initial position of control points
        self.initial_control_points = initial_control_points
        # Control points trajectory
        self.control_points_t = control_points_t
        # Initial momenta
        self.initial_momenta = initial_momenta
        # Momenta trajectory
        self.momenta_t = momenta_t
        # Initial template points
        self.initial_template_points = initial_template_points
        # Trajectory of the whole vertices of landmark type at different time steps.
        self.template_points_t = template_points_t
        # If the cp or mom have been modified:
        self.shoot_is_modified = shoot_is_modified
        # If the template points has been modified
        self.flow_is_modified = flow_is_modified
        # Wether to use a RK2 or a simple euler for shooting or flowing respectively.
        self.use_rk2_for_shoot = use_rk2_for_shoot
        self.use_rk2_for_flow = use_rk2_for_flow
        # Contains the inverse kernel matrices for the time points 1 to self.number_of_time_points
        # (ACHTUNG does not contain the initial matrix, it is not needed)
        self.cometric_matrices = {}
        # self.cholesky_matrices = {}

    def move_data_to_(self, device):
        self.initial_control_points = utilities.move_data(self.initial_control_points, device)
        self.initial_momenta = utilities.move_data(self.initial_momenta, device)
        self.initial_template_points = {key: utilities.move_data(value, device) for key, value in
                                        self.initial_template_points.items()}

    def light_copy(self):
        light_copy = Exponential(self.dense_mode,
                                 deepcopy(self.kernel), self.shoot_kernel.kernel_type,
                                 self.number_of_time_points,
                                 self.initial_control_points, self.control_points_t,
                                 self.initial_momenta, self.momenta_t,
                                 self.initial_template_points, self.template_points_t,
                                 self.shoot_is_modified, self.flow_is_modified,
                                 self.use_rk2_for_shoot, self.use_rk2_for_flow)
        return light_copy

    ####################################################################################################################
    ### Encapsulation methods:
    ####################################################################################################################

    def set_use_rk2_for_shoot(self, flag):
        self.shoot_is_modified = True
        self.use_rk2_for_shoot = flag

    def set_use_rk2_for_flow(self, flag):
        self.flow_is_modified = True
        self.use_rk2_for_flow = flag

    def get_kernel_type(self):
        return self.kernel.kernel_type

    def get_kernel_width(self):
        return self.kernel.kernel_width

    def set_kernel(self, kernel):
        # TODO which kernel to set ?
        self.kernel = kernel

    def set_initial_template_points(self, td):
        self.initial_template_points = td
        self.flow_is_modified = True

    def get_initial_template_points(self):
        return self.initial_template_points

    def set_initial_control_points(self, cps):
        self.shoot_is_modified = True
        self.initial_control_points = cps

    def get_initial_control_points(self):
        return self.initial_control_points

    def get_initial_momenta(self):
        return self.initial_momenta

    def set_initial_momenta(self, mom):
        self.shoot_is_modified = True
        self.initial_momenta = mom

    def get_initial_momenta(self):
        return self.initial_momenta

    def scalar_product(self, cp, mom1, mom2):
        """
        returns the scalar product 'mom1 K(cp) mom 2'
        """
        return torch.sum(mom1 * self.kernel.convolve(cp, cp, mom2, return_to_cpu=False))

    def get_template_points(self, time_index=None):
        """
        Returns the position of the landmark points, at the given time_index in the Trajectory
        """
        if self.flow_is_modified:
            msg = "You tried to get some template points, but the flow was modified. " \
                  "The exponential should be updated before."
            warnings.warn(msg)
        if time_index is None:
            return {key: self.template_points_t[key][-1] for key in self.initial_template_points.keys()}
        return {key: self.template_points_t[key][time_index] for key in self.initial_template_points.keys()}

    def get_norm_squared(self):
        return self.scalar_product(self.initial_control_points, self.initial_momenta, self.initial_momenta)

    ####################################################################################################################
    ### Main methods:
    ####################################################################################################################

    def update(self):
        """
        Update the state of the object, depending on what's needed.
        This is the only clean way to call shoot or flow on the deformation.
        """
        assert self.number_of_time_points > 0
        if self.shoot_is_modified:
            self.cometric_matrices.clear()
            # self.cholesky_matrices.clear()
            self.shoot()
            if self.initial_template_points is not None:
                self.flow()
            elif not self.dense_mode:
                msg = "In exponential update, I am not flowing because I don't have any template points to flow"
                logger.warning(msg)

        if self.flow_is_modified:
            if self.initial_template_points is not None:
                self.flow()
            elif not self.dense_mode:
                msg = "In exponential update, I am not flowing because I don't have any template points to flow"
                logger.warning(msg)

    def shoot(self):
        """
        Computes the flow of momenta and control points.
        """
        # start_update = time.perf_counter()
        assert len(self.initial_control_points) > 0, "Control points not initialized in shooting"
        assert len(self.initial_momenta) > 0, "Momenta not initialized in shooting"

        # Integrate the Hamiltonian equations.
        self.control_points_t = [self.initial_control_points]
        self.momenta_t = [self.initial_momenta]

        dt = 1.0 / float(self.number_of_time_points - 1)

        if self.use_rk2_for_shoot:
            for i in range(self.number_of_time_points - 1):
                new_cp, new_mom = self._rk2_step(self.shoot_kernel, self.control_points_t[i], self.momenta_t[i], dt,
                                                 return_mom=True)
                self.control_points_t.append(new_cp)
                self.momenta_t.append(new_mom)

        else:
            for i in range(self.number_of_time_points - 1):
                new_cp, new_mom = self._euler_step(self.shoot_kernel, self.control_points_t[i], self.momenta_t[i], dt)
                self.control_points_t.append(new_cp)
                self.momenta_t.append(new_mom)

        # Correctly resets the attribute flag.
        self.shoot_is_modified = False
        # print('exponential.shoot(): ' + str(time.perf_counter() - start_update))

    def flow(self):
        """
        Flow the trajectory of the landmark and/or image points.
        """
        # start_update = time.perf_counter()
        assert not self.shoot_is_modified, "CP or momenta were modified and the shoot not computed, and now you are asking me to flow ?"
        assert len(self.control_points_t) > 0, "Shoot before flow"
        assert len(self.momenta_t) > 0, "Control points given but no momenta"

        # Initialization.
        dt = 1.0 / float(self.number_of_time_points - 1)
        self.template_points_t = {}

        # Special case of the dense mode.
        if self.dense_mode:
            assert 'image_points' not in self.initial_template_points.keys(), 'Dense mode not allowed with image data.'
            self.template_points_t['landmark_points'] = self.control_points_t
            self.flow_is_modified = False
            return

        # Flow landmarks points.
        if 'landmark_points' in self.initial_template_points.keys():
            landmark_points = [self.initial_template_points['landmark_points']]

            for i in range(self.number_of_time_points - 1):
                d_pos = self.kernel.convolve(landmark_points[i], self.control_points_t[i], self.momenta_t[i],
                                             return_to_cpu=False)
                landmark_points.append(landmark_points[i] + dt * d_pos)

                if self.use_rk2_for_flow:
                    # In this case improved euler (= Heun's method)
                    # to save one computation of convolve gradient per iteration.
                    if i < self.number_of_time_points - 2:
                        landmark_points[-1] = landmark_points[i] + dt / 2 * \
                                              (self.kernel.convolve(landmark_points[i + 1],
                                                                    self.control_points_t[i + 1], self.momenta_t[i + 1],
                                                                    return_to_cpu=False) + d_pos)
                    else:
                        final_cp, final_mom = self._rk2_step(self.kernel, self.control_points_t[-1], self.momenta_t[-1],
                                                             dt, return_mom=True)
                        landmark_points[-1] = landmark_points[i] + dt / 2 * (
                                self.kernel.convolve(landmark_points[i + 1], final_cp, final_mom,
                                                     return_to_cpu=False) + d_pos)

            self.template_points_t['landmark_points'] = landmark_points

        # Flow image points.
        if 'image_points' in self.initial_template_points.keys():
            image_points = [self.initial_template_points['image_points']]

            dimension = self.initial_control_points.size(1)
            image_shape = image_points[0].size()

            for i in range(self.number_of_time_points - 1):
                vf = self.kernel.convolve(image_points[0].contiguous().view(-1, dimension), self.control_points_t[i],
                                          self.momenta_t[i],
                                          return_to_cpu=False).view(image_shape)
                dY = self._compute_image_explicit_euler_step_at_order_1(image_points[i], vf)
                image_points.append(image_points[i] - dt * dY)

            if self.use_rk2_for_flow:
                msg = 'RK2 not implemented to flow image points.'
                logger.warning(msg)

            self.template_points_t['image_points'] = image_points

        assert len(self.template_points_t) > 0, 'That\'s unexpected'

        # Correctly resets the attribute flag.
        self.flow_is_modified = False
        # print('exponential.flow(): ' + str(time.perf_counter() - start_update))

    def parallel_transport(self, momenta_to_transport, initial_time_point=0, is_orthogonal=False):
        """
        Parallel transport of the initial_momenta along the exponential.
        momenta_to_transport is assumed to be a torch Variable, carried at the control points on the diffeo.
        if is_orthogonal is on, then the momenta to transport must be orthogonal to the momenta of the geodesic.
        Note: uses shoot kernel
        """

        # Sanity checks ------------------------------------------------------------------------------------------------
        assert not self.shoot_is_modified, "You want to parallel transport but the shoot was modified, please update."
        assert self.use_rk2_for_shoot, "The shoot integration must be done with a second order numerical scheme in order to use parallel transport."
        assert (momenta_to_transport.size() == self.initial_momenta.size())

        # Special cases, where the transport is simply the identity ----------------------------------------------------
        #       1) Nearly zero initial momenta yield no motion.
        #       2) Nearly zero momenta to transport.
        if (torch.norm(self.initial_momenta).detach().cpu().numpy() < 1e-6 or
                torch.norm(momenta_to_transport).detach().cpu().numpy() < 1e-6):
            parallel_transport_t = [momenta_to_transport] * (self.number_of_time_points - initial_time_point)
            return parallel_transport_t

<<<<<<< HEAD
        # Update cometric matrices -------------------------------------------------------------------------------------
        # If we don't have already the cometric matrix, we compute and store it.
        # TODO: add optional flag for not saving this if it's too large.
        # OPTIM: keep an eye on https://github.com/pytorch/pytorch/issues/4669 for torch.cholesky and torch.potrs
        if self.transport_is_modified:
            kernel_matrices = []
            for i in range(self.number_of_time_points - 1):
                kernel_matrix = self.shoot_kernel.get_kernel_matrix(self.control_points_t[i + 1])
                kernel_matrices.append(kernel_matrix)
            kernel_matrices = torch.stack(kernel_matrices)
            self.cometric_matrices = torch.inverse(kernel_matrices)
            self.transport_is_modified = False

=======
>>>>>>> d6569bc0
        # Step sizes ---------------------------------------------------------------------------------------------------
        h = 1. / (self.number_of_time_points - 1.)
        epsilon = h

        # For printing -------------------------------------------------------------------------------------------------
        worst_renormalization_factor = 1.0

        # Optional initial orthogonalization ---------------------------------------------------------------------------
        norm_squared = self.get_norm_squared()
        if not is_orthogonal:
            sp = self.scalar_product(self.control_points_t[initial_time_point], momenta_to_transport,
                                     self.momenta_t[initial_time_point]) / norm_squared
            momenta_to_transport_orthogonal = momenta_to_transport - sp * self.momenta_t[initial_time_point]
            parallel_transport_t = [momenta_to_transport_orthogonal]
        else:
            sp = (self.scalar_product(
                self.control_points_t[initial_time_point], momenta_to_transport,
                self.momenta_t[initial_time_point]) / norm_squared).detach().cpu().numpy()
            assert abs(sp) < 1e-2, \
                'Error: the momenta to transport is not orthogonal to the driving momenta, ' \
                'but the is_orthogonal flag is active. sp = %.3E' % sp
            parallel_transport_t = [momenta_to_transport]

        # Then, store the initial norm of this orthogonal momenta ------------------------------------------------------
        initial_norm_squared = self.scalar_product(self.control_points_t[initial_time_point], parallel_transport_t[0],
                                                   parallel_transport_t[0])

        for i in range(initial_time_point, self.number_of_time_points - 1):
            # Shoot the two perturbed geodesics ------------------------------------------------------------------------
            cp_eps_pos = self._rk2_step(self.shoot_kernel, self.control_points_t[i],
                                        self.momenta_t[i] + epsilon * parallel_transport_t[-1], h, return_mom=False)
            cp_eps_neg = self._rk2_step(self.shoot_kernel, self.control_points_t[i],
                                        self.momenta_t[i] - epsilon * parallel_transport_t[-1], h, return_mom=False)

            # Compute J/h ----------------------------------------------------------------------------------------------
            approx_velocity = (cp_eps_pos - cp_eps_neg) / (2 * epsilon * h)

            # We need to find the cotangent space version of this vector -----------------------------------------------
            # If we don't have already the cometric matrix, we compute and store it.
            # TODO: add optional flag for not saving this if it's too large.
            # OPTIM: keep an eye on https://github.com/pytorch/pytorch/issues/4669
            if i not in self.cometric_matrices:
                kernel_matrix = self.shoot_kernel.get_kernel_matrix(self.control_points_t[i + 1])
                # self.kernel_matrices[i] = kernel_matrix
                # self.cholesky_matrices[i] = torch.potrf(kernel_matrix.t().matmul(kernel_matrix), upper=False)
                # self.cholesky_matrices[i] = torch.cholesky(kernel_matrix, upper=False)
                # self.cholesky_matrices[i] = torch.potrf(kernel_matrix, upper=True)
                self.cometric_matrices[i] = torch.inverse(kernel_matrix)
                # self.cometric_matrices[i] = torch.inverse(kernel_matrix.cuda()).cpu()

            # Solve the linear system.
            # rhs = approx_velocity.matmul(self.kernel_matrices[i])
            # z = torch.trtrs(rhs.t(), self.cholesky_matrices[i], transpose=False, upper=False)[0]
            # approx_momenta = torch.trtrs(z, self.cholesky_matrices[i], transpose=True, upper=False)[0]
            # approx_momenta = torch.potrs(approx_velocity, self.cholesky_matrices[i], upper=True)
            approx_momenta = torch.mm(self.cometric_matrices[i], approx_velocity)

            # We get rid of the component of this momenta along the geodesic velocity:
            scalar_prod_with_velocity = self.scalar_product(self.control_points_t[i + 1], approx_momenta,
                                                            self.momenta_t[i + 1]) / norm_squared

            approx_momenta = approx_momenta - scalar_prod_with_velocity * self.momenta_t[i + 1]

            # Renormalization ------------------------------------------------------------------------------------------
            approx_momenta_norm_squared = self.scalar_product(self.control_points_t[i + 1], approx_momenta,
                                                              approx_momenta)

            renormalization_factor = torch.sqrt(initial_norm_squared / approx_momenta_norm_squared)
            renormalized_momenta = approx_momenta * renormalization_factor

            if abs(renormalization_factor.detach().cpu().numpy() - 1.) > 0.1:
                raise ValueError('Absurd required renormalization factor during parallel transport: %.4f. '
                                 'Exception raised.' % renormalization_factor.detach().cpu().numpy())
            elif abs(renormalization_factor.detach().cpu().numpy() - 1.) > abs(worst_renormalization_factor - 1.):
                worst_renormalization_factor = renormalization_factor.detach().cpu().numpy()

            # Finalization ---------------------------------------------------------------------------------------------
            parallel_transport_t.append(renormalized_momenta)

        assert len(parallel_transport_t) == self.number_of_time_points - initial_time_point, \
            "Oops, something went wrong."

        # We now need to add back the component along the velocity to the transported vectors.
        if not is_orthogonal:
            parallel_transport_t = [parallel_transport_t[i] + sp * self.momenta_t[i]
                                    for i in range(initial_time_point, self.number_of_time_points)]

        if abs(worst_renormalization_factor - 1.) > 0.05:
            msg = ("Watch out, a large renormalization factor %.4f is required during the parallel transport. "
                   "Try using a finer discretization." % worst_renormalization_factor)
            logger.warning(msg)

        return parallel_transport_t

    ####################################################################################################################
    ### Extension methods:
    ####################################################################################################################

    def extend(self, number_of_additional_time_points):

        # Special case of the exponential reduced to a single point.
        if self.number_of_time_points == 1:
            self.number_of_time_points += number_of_additional_time_points
            self.update()
            return

        # Extended shoot.
        dt = 1.0 / float(self.number_of_time_points - 1)  # Same time-step.
        for i in range(number_of_additional_time_points):
            if self.use_rk2_for_shoot:
                new_cp, new_mom = self._rk2_step(self.kernel, self.control_points_t[-1], self.momenta_t[-1], dt,
                                                 return_mom=True)
            else:
                new_cp, new_mom = self._euler_step(self.kernel, self.control_points_t[-1], self.momenta_t[-1], dt)

            self.control_points_t.append(new_cp)
            self.momenta_t.append(new_mom)

        # Extended flow.
        # Special case of the dense mode.
        if self.dense_mode:
            assert 'image_points' not in self.initial_template_points.keys(), 'Dense mode not allowed with image data.'
            self.template_points_t['landmark_points'] = self.control_points_t

        # Standard case.
        else:
            # Flow landmark points.
            if 'landmark_points' in self.initial_template_points.keys():
                for ii in range(number_of_additional_time_points):
                    i = len(self.template_points_t['landmark_points']) - 1
                    d_pos = self.kernel.convolve(self.template_points_t['landmark_points'][i], self.control_points_t[i],
                                                 self.momenta_t[i])
                    self.template_points_t['landmark_points'].append(
                        self.template_points_t['landmark_points'][i] + dt * d_pos)

                    if self.use_rk2_for_flow:
                        # In this case improved euler (= Heun's method) to save one computation of convolve gradient.
                        self.template_points_t['landmark_points'][i + 1] = (
                            self.template_points_t['landmark_points'][i] + dt / 2 * (self.kernel.convolve(
                            self.template_points_t['landmark_points'][i + 1], self.control_points_t[i + 1],
                            self.momenta_t[i + 1]) + d_pos))

            # Flow image points.
            if 'image_points' in self.initial_template_points.keys():
                dimension = self.initial_control_points.size(1)
                image_shape = self.initial_template_points['image_points'].size()

                for ii in range(number_of_additional_time_points):
                    i = len(self.template_points_t['image_points']) - 1
                    vf = self.kernel.convolve(self.initial_template_points['image_points'].contiguous().view(-1, dimension),
                                              self.control_points_t[i], self.momenta_t[i]).view(image_shape)
                    dY = self._compute_image_explicit_euler_step_at_order_1(self.template_points_t['image_points'][i], vf)
                    self.template_points_t['image_points'].append(self.template_points_t['image_points'][i] - dt * dY)

                if self.use_rk2_for_flow:
                    msg = 'RK2 not implemented to flow image points.'
                    logger.warning(msg)

        # Scaling of the new length.
        length_ratio = float(self.number_of_time_points + number_of_additional_time_points - 1) \
                       / float(self.number_of_time_points - 1)
        self.number_of_time_points += number_of_additional_time_points
        self.initial_momenta = self.initial_momenta * length_ratio
        self.momenta_t = [elt * length_ratio for elt in self.momenta_t]

    ####################################################################################################################
    ### Utility methods:
    ####################################################################################################################

    @staticmethod
    def _euler_step(kernel, cp, mom, h):
        """
        simple euler step of length h, with cp and mom. It always returns mom.
        """
        assert cp.device == mom.device, 'tensors must be on the same device, cp.device=' + str(
            cp.device) + ', mom.device=' + str(mom.device)
        return cp + h * kernel.convolve(cp, cp, mom, return_to_cpu=False), \
               mom - h * kernel.convolve_gradient(mom, cp, return_to_cpu=False)

    @staticmethod
    def _rk2_step(kernel, cp, mom, h, return_mom=True):
        """
        perform a single mid-point rk2 step on the geodesic equation with initial cp and mom.
        also used in parallel transport.
        return_mom: bool to know if the mom at time t+h is to be computed and returned
        """
        assert cp.device == mom.device, 'tensors must be on the same device, cp.device=' + str(
            cp.device) + ', mom.device=' + str(mom.device)

        mid_cp = cp + h / 2. * kernel.convolve(cp, cp, mom, return_to_cpu=False)
        mid_mom = mom - h / 2. * kernel.convolve_gradient(mom, cp, return_to_cpu=False)
        if return_mom:
            return cp + h * kernel.convolve(mid_cp, mid_cp, mid_mom, return_to_cpu=False), \
                   mom - h * kernel.convolve_gradient(mid_mom, mid_cp, return_to_cpu=False)
        else:
            return cp + h * kernel.convolve(mid_cp, mid_cp, mid_mom, return_to_cpu=False)

    # TODO. Wrap pytorch of an efficient C code ? Use keops ? Called ApplyH in PyCa. Check Numba as well.
    # @jit(parallel=True)
    @staticmethod
    def _compute_image_explicit_euler_step_at_order_1(Y, vf):
        assert Y.device == vf.device, 'tensors must be on the same device, Y.device=' + str(
            Y.device) + ', vf.device=' + str(vf.device)

        dY = torch.zeros(Y.shape, dtype=vf.dtype, device=vf.device)
        dimension = len(Y.shape) - 1

        if dimension == 2:
            ni, nj = Y.shape[:2]

            # Center.
            dY[1:ni - 1, :] = dY[1:ni - 1, :] + 0.5 * vf[1:ni - 1, :, 0].view(ni - 2, nj, 1).expand(ni - 2, nj, 2) * (
                    Y[2:ni, :] - Y[0:ni - 2, :])
            dY[:, 1:nj - 1] = dY[:, 1:nj - 1] + 0.5 * vf[:, 1:nj - 1, 1].view(ni, nj - 2, 1).expand(ni, nj - 2, 2) * (
                    Y[:, 2:nj] - Y[:, 0:nj - 2])

            # Borders.
            dY[0, :] = dY[0, :] + vf[0, :, 0].view(nj, 1).expand(nj, 2) * (Y[1, :] - Y[0, :])
            dY[ni - 1, :] = dY[ni - 1, :] + vf[ni - 1, :, 0].view(nj, 1).expand(nj, 2) * (Y[ni - 1, :] - Y[ni - 2, :])

            dY[:, 0] = dY[:, 0] + vf[:, 0, 1].view(ni, 1).expand(ni, 2) * (Y[:, 1] - Y[:, 0])
            dY[:, nj - 1] = dY[:, nj - 1] + vf[:, nj - 1, 1].view(ni, 1).expand(ni, 2) * (Y[:, nj - 1] - Y[:, nj - 2])

        elif dimension == 3:
            ni, nj, nk = Y.shape[:3]

            # Center.
            dY[1:ni - 1, :, :] = dY[1:ni - 1, :, :] + 0.5 * vf[1:ni - 1, :, :, 0].view(ni - 2, nj, nk, 1).expand(ni - 2,
                                                                                                                 nj, nk,
                                                                                                                 3) * (
                                         Y[2:ni, :, :] - Y[0:ni - 2, :, :])
            dY[:, 1:nj - 1, :] = dY[:, 1:nj - 1, :] + 0.5 * vf[:, 1:nj - 1, :, 1].view(ni, nj - 2, nk, 1).expand(ni,
                                                                                                                 nj - 2,
                                                                                                                 nk,
                                                                                                                 3) * (
                                         Y[:, 2:nj, :] - Y[:, 0:nj - 2, :])
            dY[:, :, 1:nk - 1] = dY[:, :, 1:nk - 1] + 0.5 * vf[:, :, 1:nk - 1, 2].view(ni, nj, nk - 2, 1).expand(ni, nj,
                                                                                                                 nk - 2,
                                                                                                                 3) * (
                                         Y[:, :, 2:nk] - Y[:, :, 0:nk - 2])

            # Borders.
            dY[0, :, :] = dY[0, :, :] + vf[0, :, :, 0].view(nj, nk, 1).expand(nj, nk, 3) * (Y[1, :, :] - Y[0, :, :])
            dY[ni - 1, :, :] = dY[ni - 1, :, :] + vf[ni - 1, :, :, 0].view(nj, nk, 1).expand(nj, nk, 3) * (
                    Y[ni - 1, :, :] - Y[ni - 2, :, :])

            dY[:, 0, :] = dY[:, 0, :] + vf[:, 0, :, 1].view(ni, nk, 1).expand(ni, nk, 3) * (Y[:, 1, :] - Y[:, 0, :])
            dY[:, nj - 1, :] = dY[:, nj - 1, :] + vf[:, nj - 1, :, 1].view(ni, nk, 1).expand(ni, nk, 3) * (
                    Y[:, nj - 1, :] - Y[:, nj - 2, :])

            dY[:, :, 0] = dY[:, :, 0] + vf[:, :, 0, 2].view(ni, nj, 1).expand(ni, nj, 3) * (Y[:, :, 1] - Y[:, :, 0])
            dY[:, :, nk - 1] = dY[:, :, nk - 1] + vf[:, :, nk - 1, 2].view(ni, nj, 1).expand(ni, nj, 3) * (
                    Y[:, :, nk - 1] - Y[:, :, nk - 2])

        else:
            raise RuntimeError('Invalid dimension of the ambient space: %d' % dimension)

        return dY

    ####################################################################################################################
    ### Writing methods:
    ####################################################################################################################

    def write_flow(self, objects_names, objects_extensions, template, template_data, output_dir,
                   write_adjoint_parameters=False):

        assert not self.flow_is_modified, \
            "You are trying to write data relative to the flow, but it has been modified and not updated."

        for j in range(self.number_of_time_points):
            # names = [objects_names[i]+"_t="+str(i)+objects_extensions[j] for j in range(len(objects_name))]
            names = []
            for k, elt in enumerate(objects_names):
                names.append(elt + "__tp_" + str(j) + objects_extensions[k])

            deformed_points = self.get_template_points(j)
            deformed_data = template.get_deformed_data(deformed_points, template_data)
            template.write(output_dir, names,
                           {key: value.detach().cpu().numpy() for key, value in deformed_data.items()})

            if write_adjoint_parameters:
                cp = self.control_points_t[j].detach().cpu().numpy()
                mom = self.momenta_t[j].detach().cpu().numpy()
                write_2D_array(cp, output_dir, elt + "__ControlPoints__tp_" + str(j) + ".txt")
                write_3D_array(mom, output_dir, elt + "__Momenta__tp_" + str(j) + ".txt")

    def write_control_points_and_momenta_flow(self, name):
        """
        Write the flow of cp and momenta
        names are expected without extension
        """
        assert not self.shoot_is_modified, \
            "You are trying to write data relative to the shooting, but it has been modified and not updated."
        assert len(self.control_points_t) == len(self.momenta_t), \
            "Something is wrong, not as many cp as momenta in diffeo"
        for j, (control_points, momenta) in enumerate(zip(self.control_points_t, self.momenta_t)):
            write_2D_array(control_points.detach().cpu().numpy(), name + "__control_points_" + str(j) + ".txt")
            write_2D_array(momenta.detach().cpu().numpy(), name + "__momenta_" + str(j) + ".txt")<|MERGE_RESOLUTION|>--- conflicted
+++ resolved
@@ -307,22 +307,6 @@
             parallel_transport_t = [momenta_to_transport] * (self.number_of_time_points - initial_time_point)
             return parallel_transport_t
 
-<<<<<<< HEAD
-        # Update cometric matrices -------------------------------------------------------------------------------------
-        # If we don't have already the cometric matrix, we compute and store it.
-        # TODO: add optional flag for not saving this if it's too large.
-        # OPTIM: keep an eye on https://github.com/pytorch/pytorch/issues/4669 for torch.cholesky and torch.potrs
-        if self.transport_is_modified:
-            kernel_matrices = []
-            for i in range(self.number_of_time_points - 1):
-                kernel_matrix = self.shoot_kernel.get_kernel_matrix(self.control_points_t[i + 1])
-                kernel_matrices.append(kernel_matrix)
-            kernel_matrices = torch.stack(kernel_matrices)
-            self.cometric_matrices = torch.inverse(kernel_matrices)
-            self.transport_is_modified = False
-
-=======
->>>>>>> d6569bc0
         # Step sizes ---------------------------------------------------------------------------------------------------
         h = 1. / (self.number_of_time_points - 1.)
         epsilon = h
