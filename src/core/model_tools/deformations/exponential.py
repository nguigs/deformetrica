import time
import warnings
from copy import deepcopy
import support.kernels as kernel_factory
import torch

from core import default
from in_out.array_readers_and_writers import *

import logging

from support import utilities

logger = logging.getLogger(__name__)


class Exponential:
    """
    Control-point-based LDDMM exponential, that transforms the template objects according to initial control points
    and momenta parameters.
    See "Morphometry of anatomical shape complexes with dense deformations and sparse parameters",
    Durrleman et al. (2013).

    """

    ####################################################################################################################
    ### Constructor:
    ####################################################################################################################

    def __init__(self, dense_mode=default.dense_mode,
                 kernel=default.deformation_kernel,
                 shoot_kernel_type=None,
                 number_of_time_points=None,
                 initial_control_points=None, control_points_t=None,
                 initial_momenta=None, momenta_t=None,
                 initial_template_points=None, template_points_t=None,
                 shoot_is_modified=True, flow_is_modified=True, use_rk2_for_shoot=False, use_rk2_for_flow=False):

        self.dense_mode = dense_mode
        self.kernel = kernel

        if shoot_kernel_type is not None:
            self.shoot_kernel = kernel_factory.factory(shoot_kernel_type, kernel_width=kernel.kernel_width,
                                                       device=kernel.device)
        else:
            self.shoot_kernel = self.kernel

        # logger.debug(hex(id(self)) + ' using kernel: ' + str(self.kernel))
        # logger.debug(hex(id(self)) + ' using shoot_kernel: ' + str(self.shoot_kernel))

        self.number_of_time_points = number_of_time_points
        # Initial position of control points
        self.initial_control_points = initial_control_points
        # Control points trajectory
        self.control_points_t = control_points_t
        # Initial momenta
        self.initial_momenta = initial_momenta
        # Momenta trajectory
        self.momenta_t = momenta_t
        # Initial template points
        self.initial_template_points = initial_template_points
        # Trajectory of the whole vertices of landmark type at different time steps.
        self.template_points_t = template_points_t
        # If the cp or mom have been modified:
        self.shoot_is_modified = shoot_is_modified
        # If the template points has been modified
        self.flow_is_modified = flow_is_modified
        # Wether to use a RK2 or a simple euler for shooting or flowing respectively.
        self.use_rk2_for_shoot = use_rk2_for_shoot
        self.use_rk2_for_flow = use_rk2_for_flow
        # Contains the inverse kernel matrices for the time points 1 to self.number_of_time_points
        # (ACHTUNG does not contain the initial matrix, it is not needed)
        self.cometric_matrices = {}
        # self.cholesky_matrices = {}

    def move_data_to_(self, device):
        self.initial_control_points = utilities.move_data(self.initial_control_points, device)
        self.initial_momenta = utilities.move_data(self.initial_momenta, device)
        self.initial_template_points = {key: utilities.move_data(value, device) for key, value in
                                        self.initial_template_points.items()}

    def light_copy(self):
        light_copy = Exponential(self.dense_mode,
                                 deepcopy(self.kernel), self.shoot_kernel.kernel_type,
                                 self.number_of_time_points,
                                 self.initial_control_points, self.control_points_t,
                                 self.initial_momenta, self.momenta_t,
                                 self.initial_template_points, self.template_points_t,
                                 self.shoot_is_modified, self.flow_is_modified,
                                 self.use_rk2_for_shoot, self.use_rk2_for_flow)
        return light_copy

    ####################################################################################################################
    ### Encapsulation methods:
    ####################################################################################################################

    def set_use_rk2_for_shoot(self, flag):
        self.shoot_is_modified = True
        self.use_rk2_for_shoot = flag

    def set_use_rk2_for_flow(self, flag):
        self.flow_is_modified = True
        self.use_rk2_for_flow = flag

    def get_kernel_type(self):
        return self.kernel.kernel_type

    def get_kernel_width(self):
        return self.kernel.kernel_width

    def set_kernel(self, kernel):
        # TODO which kernel to set ?
        self.kernel = kernel

    def set_initial_template_points(self, td):
        self.initial_template_points = td
        self.flow_is_modified = True

    def get_initial_template_points(self):
        return self.initial_template_points

    def set_initial_control_points(self, cps):
        self.shoot_is_modified = True
        self.initial_control_points = cps

    def get_initial_control_points(self):
        return self.initial_control_points

    def get_initial_momenta(self):
        return self.initial_momenta

    def set_initial_momenta(self, mom):
        self.shoot_is_modified = True
        self.initial_momenta = mom

    def get_initial_momenta(self):
        return self.initial_momenta

    def scalar_product(self, cp, mom1, mom2):
        """
        returns the scalar product 'mom1 K(cp) mom 2'
        """
        return torch.sum(mom1 * self.kernel.convolve(cp, cp, mom2))

    def get_template_points(self, time_index=None):
        """
        Returns the position of the landmark points, at the given time_index in the Trajectory
        """
        if self.flow_is_modified:
            msg = "You tried to get some template points, but the flow was modified. " \
                  "The exponential should be updated before."
            warnings.warn(msg)
        if time_index is None:
            return {key: self.template_points_t[key][-1] for key in self.initial_template_points.keys()}
        return {key: self.template_points_t[key][time_index] for key in self.initial_template_points.keys()}

    def get_norm_squared(self):
        return self.scalar_product(self.initial_control_points, self.initial_momenta, self.initial_momenta)

    ####################################################################################################################
    ### Main methods:
    ####################################################################################################################

    def update(self):
        """
        Update the state of the object, depending on what's needed.
        This is the only clean way to call shoot or flow on the deformation.
        """
        assert self.number_of_time_points > 0
        if self.shoot_is_modified:
            self.cometric_matrices.clear()
            # self.cholesky_matrices.clear()
            self.shoot()
            if self.initial_template_points is not None:
                self.flow()
            elif not self.dense_mode:
                msg = "In exponential update, I am not flowing because I don't have any template points to flow"
                logger.warning(msg)

        if self.flow_is_modified:
            if self.initial_template_points is not None:
                self.flow()
            elif not self.dense_mode:
                msg = "In exponential update, I am not flowing because I don't have any template points to flow"
                logger.warning(msg)

    def shoot(self):
        """
        Computes the flow of momenta and control points.
        """
        # start_update = time.perf_counter()
        assert len(self.initial_control_points) > 0, "Control points not initialized in shooting"
        assert len(self.initial_momenta) > 0, "Momenta not initialized in shooting"

        # Integrate the Hamiltonian equations.
        self.control_points_t = [self.initial_control_points]
        self.momenta_t = [self.initial_momenta]

        dt = 1.0 / float(self.number_of_time_points - 1)

        if self.use_rk2_for_shoot:
            for i in range(self.number_of_time_points - 1):
                new_cp, new_mom = self._rk2_step(self.shoot_kernel, self.control_points_t[i], self.momenta_t[i], dt,
                                                 return_mom=True)
                self.control_points_t.append(new_cp)
                self.momenta_t.append(new_mom)

        else:
            for i in range(self.number_of_time_points - 1):
                new_cp, new_mom = self._euler_step(self.shoot_kernel, self.control_points_t[i], self.momenta_t[i], dt)
                self.control_points_t.append(new_cp)
                self.momenta_t.append(new_mom)

        # Correctly resets the attribute flag.
        self.shoot_is_modified = False
        # print('exponential.shoot(): ' + str(time.perf_counter() - start_update))

    def flow(self):
        """
        Flow the trajectory of the landmark and/or image points.
        """
        # start_update = time.perf_counter()
        assert not self.shoot_is_modified, "CP or momenta were modified and the shoot not computed, and now you are asking me to flow ?"
        assert len(self.control_points_t) > 0, "Shoot before flow"
        assert len(self.momenta_t) > 0, "Control points given but no momenta"

        # Initialization.
        dt = 1.0 / float(self.number_of_time_points - 1)
        self.template_points_t = {}

        # Special case of the dense mode.
        if self.dense_mode:
            assert 'image_points' not in self.initial_template_points.keys(), 'Dense mode not allowed with image data.'
            self.template_points_t['landmark_points'] = self.control_points_t
            self.flow_is_modified = False
            return

        # Flow landmarks points.
        if 'landmark_points' in self.initial_template_points.keys():
            landmark_points = [self.initial_template_points['landmark_points']]

            for i in range(self.number_of_time_points - 1):
                d_pos = self.kernel.convolve(landmark_points[i], self.control_points_t[i], self.momenta_t[i],
                                             return_to_cpu=False)
                landmark_points.append(landmark_points[i] + dt * d_pos)

                if self.use_rk2_for_flow:
                    # In this case improved euler (= Heun's method)
                    # to save one computation of convolve gradient per iteration.
                    if i < self.number_of_time_points - 2:
                        landmark_points[-1] = landmark_points[i] + dt / 2 * \
                                              (self.kernel.convolve(landmark_points[i + 1],
                                                                    self.control_points_t[i + 1], self.momenta_t[i + 1],
                                                                    return_to_cpu=False) + d_pos)
                    else:
                        final_cp, final_mom = self._rk2_step(self.kernel, self.control_points_t[-1], self.momenta_t[-1],
                                                             dt, return_mom=True)
                        landmark_points[-1] = landmark_points[i] + dt / 2 * (
                                self.kernel.convolve(landmark_points[i + 1], final_cp, final_mom,
                                                     return_to_cpu=False) + d_pos)

            self.template_points_t['landmark_points'] = landmark_points

        # Flow image points.
        if 'image_points' in self.initial_template_points.keys():
            image_points = [self.initial_template_points['image_points']]

            dimension = self.initial_control_points.size(1)
            image_shape = image_points[0].size()

            for i in range(self.number_of_time_points - 1):
                vf = self.kernel.convolve(image_points[0].contiguous().view(-1, dimension), self.control_points_t[i],
                                          self.momenta_t[i],
                                          return_to_cpu=False).view(image_shape)
                dY = self._compute_image_explicit_euler_step_at_order_1(image_points[i], vf)
                image_points.append(image_points[i] - dt * dY)

            if self.use_rk2_for_flow:
                msg = 'RK2 not implemented to flow image points.'
                logger.warning(msg)

            self.template_points_t['image_points'] = image_points

        assert len(self.template_points_t) > 0, 'That\'s unexpected'

        # Correctly resets the attribute flag.
        self.flow_is_modified = False
        # print('exponential.flow(): ' + str(time.perf_counter() - start_update))

    def parallel_transport(self, momenta_to_transport, initial_time_point=0, is_orthogonal=False):
        """
        Parallel transport of the initial_momenta along the exponential.
        momenta_to_transport is assumed to be a torch Variable, carried at the control points on the diffeo.
        if is_orthogonal is on, then the momenta to transport must be orthogonal to the momenta of the geodesic.
        Note: uses shoot kernel
        """

        # Sanity checks ------------------------------------------------------------------------------------------------
        assert not self.shoot_is_modified, "You want to parallel transport but the shoot was modified, please update."
        assert self.use_rk2_for_shoot, "The shoot integration must be done with a second order numerical scheme in order to use parallel transport."
        assert (momenta_to_transport.size() == self.initial_momenta.size())

        # Special cases, where the transport is simply the identity ----------------------------------------------------
        #       1) Nearly zero initial momenta yield no motion.
        #       2) Nearly zero momenta to transport.
        if (torch.norm(self.initial_momenta).detach().cpu().numpy() < 1e-6 or
                torch.norm(momenta_to_transport).detach().cpu().numpy() < 1e-6):
            parallel_transport_t = [momenta_to_transport] * (self.number_of_time_points - initial_time_point)
            return parallel_transport_t

        # Step sizes ---------------------------------------------------------------------------------------------------
        h = 1. / (self.number_of_time_points - 1.)
        epsilon = h

        # For printing -------------------------------------------------------------------------------------------------
        worst_renormalization_factor = 1.0

        # Optional initial orthogonalization ---------------------------------------------------------------------------
        norm_squared = self.get_norm_squared()
        if not is_orthogonal:
            sp = self.scalar_product(self.control_points_t[initial_time_point], momenta_to_transport,
                                     self.momenta_t[initial_time_point]) / norm_squared
            momenta_to_transport_orthogonal = momenta_to_transport - sp * self.momenta_t[initial_time_point]
            parallel_transport_t = [momenta_to_transport_orthogonal]
        else:
            sp = (self.scalar_product(
                self.control_points_t[initial_time_point], momenta_to_transport,
                self.momenta_t[initial_time_point]) / norm_squared).detach().cpu().numpy()
            assert abs(sp) < 1e-2, \
                'Error: the momenta to transport is not orthogonal to the driving momenta, ' \
                'but the is_orthogonal flag is active. sp = %.3E' % sp
            parallel_transport_t = [momenta_to_transport]

        # Then, store the initial norm of this orthogonal momenta ------------------------------------------------------
        initial_norm_squared = self.scalar_product(self.control_points_t[initial_time_point], parallel_transport_t[0],
                                                   parallel_transport_t[0])

        for i in range(initial_time_point, self.number_of_time_points - 1):
            # Shoot the two perturbed geodesics ------------------------------------------------------------------------
            cp_eps_pos = self._rk2_step(self.shoot_kernel, self.control_points_t[i],
                                        self.momenta_t[i] + epsilon * parallel_transport_t[-1], h, return_mom=False)
            cp_eps_neg = self._rk2_step(self.shoot_kernel, self.control_points_t[i],
                                        self.momenta_t[i] - epsilon * parallel_transport_t[-1], h, return_mom=False)

            # Compute J/h ----------------------------------------------------------------------------------------------
            approx_velocity = (cp_eps_pos - cp_eps_neg) / (2 * epsilon * h)

            # We need to find the cotangent space version of this vector -----------------------------------------------
            # If we don't have already the cometric matrix, we compute and store it.
            # TODO: add optional flag for not saving this if it's too large.
            if i not in self.cometric_matrices:
                kernel_matrix = self.shoot_kernel.get_kernel_matrix(self.control_points_t[i + 1])
                # self.cholesky_matrices[i] = torch.cholesky(kernel_matrix, upper=True)  [FOR TORCH 1.0]
                # self.cholesky_matrices[i] = torch.potrf(kernel_matrix, upper=True)
                self.cometric_matrices[i] = torch.inverse(kernel_matrix)
                # self.cometric_matrices[i] = torch.inverse(kernel_matrix.cuda()).cpu()

            # Solve the linear system.
            # approx_momenta = torch.potrs(approx_velocity, self.cholesky_matrices[i], upper=True)
            approx_momenta = torch.mm(self.cometric_matrices[i], approx_velocity)

            # We get rid of the component of this momenta along the geodesic velocity:
            scalar_prod_with_velocity = self.scalar_product(self.control_points_t[i + 1], approx_momenta,
                                                            self.momenta_t[i + 1]) / norm_squared

            approx_momenta = approx_momenta - scalar_prod_with_velocity * self.momenta_t[i + 1]

            # Renormalization ------------------------------------------------------------------------------------------
            approx_momenta_norm_squared = self.scalar_product(self.control_points_t[i + 1], approx_momenta,
                                                              approx_momenta)

            renormalization_factor = torch.sqrt(initial_norm_squared / approx_momenta_norm_squared)
            renormalized_momenta = approx_momenta * renormalization_factor

            if abs(renormalization_factor.detach().cpu().numpy() - 1.) > 0.1:
                raise ValueError('Absurd required renormalization factor during parallel transport: %.4f. '
                                 'Exception raised.' % renormalization_factor.detach().cpu().numpy())
            elif abs(renormalization_factor.detach().cpu().numpy() - 1.) > abs(worst_renormalization_factor - 1.):
                worst_renormalization_factor = renormalization_factor.detach().cpu().numpy()

            # Finalization ---------------------------------------------------------------------------------------------
            parallel_transport_t.append(renormalized_momenta)

        assert len(parallel_transport_t) == self.number_of_time_points - initial_time_point, \
            "Oops, something went wrong."

        # We now need to add back the component along the velocity to the transported vectors.
        if not is_orthogonal:
            parallel_transport_t = [parallel_transport_t[i] + sp * self.momenta_t[i]
                                    for i in range(initial_time_point, self.number_of_time_points)]

        if abs(worst_renormalization_factor - 1.) > 0.05:
            msg = ("Watch out, a large renormalization factor %.4f is required during the parallel transport. "
                   "Try using a finer discretization." % worst_renormalization_factor)
            logger.warning(msg)

        return parallel_transport_t

    ####################################################################################################################
    ### Extension methods:
    ####################################################################################################################

    def extend(self, number_of_additional_time_points):

        # Special case of the exponential reduced to a single point.
        if self.number_of_time_points == 1:
            self.number_of_time_points += number_of_additional_time_points
            self.update()
            return

        # Extended shoot.
        dt = 1.0 / float(self.number_of_time_points - 1)  # Same time-step.
        for i in range(number_of_additional_time_points):
            if self.use_rk2_for_shoot:
                new_cp, new_mom = self._rk2_step(self.kernel, self.control_points_t[-1], self.momenta_t[-1], dt,
                                                 return_mom=True)
            else:
                new_cp, new_mom = self._euler_step(self.kernel, self.control_points_t[-1], self.momenta_t[-1], dt)

            self.control_points_t.append(new_cp)
            self.momenta_t.append(new_mom)

        # Extended flow.
        # Special case of the dense mode.
        if self.dense_mode:
            assert 'image_points' not in self.initial_template_points.keys(), 'Dense mode not allowed with image data.'
            self.template_points_t['landmark_points'] = self.control_points_t

        # Standard case.
        else:
            # Flow landmark points.
            if 'landmark_points' in self.initial_template_points.keys():
                for ii in range(number_of_additional_time_points):
                    i = len(self.template_points_t['landmark_points']) - 1
                    d_pos = self.kernel.convolve(self.template_points_t['landmark_points'][i], self.control_points_t[i],
                                                 self.momenta_t[i])
                    self.template_points_t['landmark_points'].append(
                        self.template_points_t['landmark_points'][i] + dt * d_pos)

                    if self.use_rk2_for_flow:
                        # In this case improved euler (= Heun's method) to save one computation of convolve gradient.
                        self.template_points_t['landmark_points'][i + 1] = (
                            self.template_points_t['landmark_points'][i] + dt / 2 * (self.kernel.convolve(
                            self.template_points_t['landmark_points'][i + 1], self.control_points_t[i + 1],
                            self.momenta_t[i + 1]) + d_pos))

            # Flow image points.
            if 'image_points' in self.initial_template_points.keys():
                dimension = self.initial_control_points.size(1)
                image_shape = self.initial_template_points['image_points'].size()

                for ii in range(number_of_additional_time_points):
                    i = len(self.template_points_t['image_points']) - 1
                    vf = self.kernel.convolve(self.initial_template_points['image_points'].contiguous().view(-1, dimension),
                                              self.control_points_t[i], self.momenta_t[i]).view(image_shape)
                    dY = self._compute_image_explicit_euler_step_at_order_1(self.template_points_t['image_points'][i], vf)
                    self.template_points_t['image_points'].append(self.template_points_t['image_points'][i] - dt * dY)

                if self.use_rk2_for_flow:
<<<<<<< HEAD
                    msg = 'RK2 not implemented to flow image points.'
                    logger.warning(msg)
=======
                    # In this case improved euler (= Heun's method) to save one computation of convolve gradient.
                    self.template_points_t['landmark_points'][i + 1] = (
                            self.template_points_t['landmark_points'][i] + dt / 2 * (self.kernel.convolve(
                        self.template_points_t['landmark_points'][i + 1], self.control_points_t[i + 1],
                        self.momenta_t[i + 1]) + d_pos))

        # Flow image points.
        if 'image_points' in self.initial_template_points.keys():
            dimension = self.initial_control_points.size(1)
            image_shape = self.initial_template_points['image_points'].size()

            for ii in range(number_of_additional_time_points):
                i = len(self.template_points_t['image_points']) - 1
                vf = self.kernel.convolve(self.initial_template_points['image_points'].contiguous().view(-1, dimension),
                                          self.control_points_t[i], self.momenta_t[i]).view(image_shape)
                dY = self._compute_image_explicit_euler_step_at_order_1(self.template_points_t['image_points'][i], vf)
                self.template_points_t['image_points'].append(self.template_points_t['image_points'][i] - dt * dY)

            if self.use_rk2_for_flow:
                msg = 'RK2 not implemented to flow image points.'
                logger.warning(msg)
>>>>>>> c5950e40

        # Scaling of the new length.
        length_ratio = float(self.number_of_time_points + number_of_additional_time_points - 1) \
                       / float(self.number_of_time_points - 1)
        self.number_of_time_points += number_of_additional_time_points
        self.initial_momenta = self.initial_momenta * length_ratio
        self.momenta_t = [elt * length_ratio for elt in self.momenta_t]

    ####################################################################################################################
    ### Utility methods:
    ####################################################################################################################

    @staticmethod
    def _euler_step(kernel, cp, mom, h):
        """
        simple euler step of length h, with cp and mom. It always returns mom.
        """
        assert cp.device == mom.device, 'tensors must be on the same device, cp.device=' + str(
            cp.device) + ', mom.device=' + str(mom.device)
        return cp + h * kernel.convolve(cp, cp, mom, return_to_cpu=False), \
               mom - h * kernel.convolve_gradient(mom, cp, return_to_cpu=False)

    @staticmethod
    def _rk2_step(kernel, cp, mom, h, return_mom=True):
        """
        perform a single mid-point rk2 step on the geodesic equation with initial cp and mom.
        also used in parallel transport.
        return_mom: bool to know if the mom at time t+h is to be computed and returned
        """
        assert cp.device == mom.device, 'tensors must be on the same device, cp.device=' + str(
            cp.device) + ', mom.device=' + str(mom.device)

        mid_cp = cp + h / 2. * kernel.convolve(cp, cp, mom, return_to_cpu=False)
        mid_mom = mom - h / 2. * kernel.convolve_gradient(mom, cp, return_to_cpu=False)
        if return_mom:
            return cp + h * kernel.convolve(mid_cp, mid_cp, mid_mom, return_to_cpu=False), \
                   mom - h * kernel.convolve_gradient(mid_mom, mid_cp, return_to_cpu=False)
        else:
            return cp + h * kernel.convolve(mid_cp, mid_cp, mid_mom, return_to_cpu=False)

    # TODO. Wrap pytorch of an efficient C code ? Use keops ? Called ApplyH in PyCa. Check Numba as well.
    # @jit(parallel=True)
    @staticmethod
    def _compute_image_explicit_euler_step_at_order_1(Y, vf):
        assert Y.device == vf.device, 'tensors must be on the same device, Y.device=' + str(
            Y.device) + ', vf.device=' + str(vf.device)

        dY = torch.zeros(Y.shape, dtype=vf.dtype, device=vf.device)
        dimension = len(Y.shape) - 1

        if dimension == 2:
            ni, nj = Y.shape[:2]

            # Center.
            dY[1:ni - 1, :] = dY[1:ni - 1, :] + 0.5 * vf[1:ni - 1, :, 0].view(ni - 2, nj, 1).expand(ni - 2, nj, 2) * (
                    Y[2:ni, :] - Y[0:ni - 2, :])
            dY[:, 1:nj - 1] = dY[:, 1:nj - 1] + 0.5 * vf[:, 1:nj - 1, 1].view(ni, nj - 2, 1).expand(ni, nj - 2, 2) * (
                    Y[:, 2:nj] - Y[:, 0:nj - 2])

            # Borders.
            dY[0, :] = dY[0, :] + vf[0, :, 0].view(nj, 1).expand(nj, 2) * (Y[1, :] - Y[0, :])
            dY[ni - 1, :] = dY[ni - 1, :] + vf[ni - 1, :, 0].view(nj, 1).expand(nj, 2) * (Y[ni - 1, :] - Y[ni - 2, :])

            dY[:, 0] = dY[:, 0] + vf[:, 0, 1].view(ni, 1).expand(ni, 2) * (Y[:, 1] - Y[:, 0])
            dY[:, nj - 1] = dY[:, nj - 1] + vf[:, nj - 1, 1].view(ni, 1).expand(ni, 2) * (Y[:, nj - 1] - Y[:, nj - 2])

        elif dimension == 3:
            ni, nj, nk = Y.shape[:3]

            # Center.
            dY[1:ni - 1, :, :] = dY[1:ni - 1, :, :] + 0.5 * vf[1:ni - 1, :, :, 0].view(ni - 2, nj, nk, 1).expand(ni - 2,
                                                                                                                 nj, nk,
                                                                                                                 3) * (
                                         Y[2:ni, :, :] - Y[0:ni - 2, :, :])
            dY[:, 1:nj - 1, :] = dY[:, 1:nj - 1, :] + 0.5 * vf[:, 1:nj - 1, :, 1].view(ni, nj - 2, nk, 1).expand(ni,
                                                                                                                 nj - 2,
                                                                                                                 nk,
                                                                                                                 3) * (
                                         Y[:, 2:nj, :] - Y[:, 0:nj - 2, :])
            dY[:, :, 1:nk - 1] = dY[:, :, 1:nk - 1] + 0.5 * vf[:, :, 1:nk - 1, 2].view(ni, nj, nk - 2, 1).expand(ni, nj,
                                                                                                                 nk - 2,
                                                                                                                 3) * (
                                         Y[:, :, 2:nk] - Y[:, :, 0:nk - 2])

            # Borders.
            dY[0, :, :] = dY[0, :, :] + vf[0, :, :, 0].view(nj, nk, 1).expand(nj, nk, 3) * (Y[1, :, :] - Y[0, :, :])
            dY[ni - 1, :, :] = dY[ni - 1, :, :] + vf[ni - 1, :, :, 0].view(nj, nk, 1).expand(nj, nk, 3) * (
                    Y[ni - 1, :, :] - Y[ni - 2, :, :])

            dY[:, 0, :] = dY[:, 0, :] + vf[:, 0, :, 1].view(ni, nk, 1).expand(ni, nk, 3) * (Y[:, 1, :] - Y[:, 0, :])
            dY[:, nj - 1, :] = dY[:, nj - 1, :] + vf[:, nj - 1, :, 1].view(ni, nk, 1).expand(ni, nk, 3) * (
                    Y[:, nj - 1, :] - Y[:, nj - 2, :])

            dY[:, :, 0] = dY[:, :, 0] + vf[:, :, 0, 2].view(ni, nj, 1).expand(ni, nj, 3) * (Y[:, :, 1] - Y[:, :, 0])
            dY[:, :, nk - 1] = dY[:, :, nk - 1] + vf[:, :, nk - 1, 2].view(ni, nj, 1).expand(ni, nj, 3) * (
                    Y[:, :, nk - 1] - Y[:, :, nk - 2])

        else:
            raise RuntimeError('Invalid dimension of the ambient space: %d' % dimension)

        return dY

    ####################################################################################################################
    ### Writing methods:
    ####################################################################################################################

    def write_flow(self, objects_names, objects_extensions, template, template_data, output_dir,
                   write_adjoint_parameters=False):

        assert not self.flow_is_modified, \
            "You are trying to write data relative to the flow, but it has been modified and not updated."

        for j in range(self.number_of_time_points):
            # names = [objects_names[i]+"_t="+str(i)+objects_extensions[j] for j in range(len(objects_name))]
            names = []
            for k, elt in enumerate(objects_names):
                names.append(elt + "__tp_" + str(j) + objects_extensions[k])

            deformed_points = self.get_template_points(j)
            deformed_data = template.get_deformed_data(deformed_points, template_data)
            template.write(output_dir, names,
                           {key: value.detach().cpu().numpy() for key, value in deformed_data.items()})

            if write_adjoint_parameters:
                cp = self.control_points_t[j].detach().cpu().numpy()
                mom = self.momenta_t[j].detach().cpu().numpy()
                write_2D_array(cp, output_dir, elt + "__ControlPoints__tp_" + str(j) + ".txt")
                write_3D_array(mom, output_dir, elt + "__Momenta__tp_" + str(j) + ".txt")

    def write_control_points_and_momenta_flow(self, name):
        """
        Write the flow of cp and momenta
        names are expected without extension
        """
        assert not self.shoot_is_modified, \
            "You are trying to write data relative to the shooting, but it has been modified and not updated."
        assert len(self.control_points_t) == len(self.momenta_t), \
            "Something is wrong, not as many cp as momenta in diffeo"
        for j, (control_points, momenta) in enumerate(zip(self.control_points_t, self.momenta_t)):
            write_2D_array(control_points.detach().cpu().numpy(), name + "__control_points_" + str(j) + ".txt")
            write_2D_array(momenta.detach().cpu().numpy(), name + "__momenta_" + str(j) + ".txt")<|MERGE_RESOLUTION|>--- conflicted
+++ resolved
@@ -457,32 +457,8 @@
                     self.template_points_t['image_points'].append(self.template_points_t['image_points'][i] - dt * dY)
 
                 if self.use_rk2_for_flow:
-<<<<<<< HEAD
                     msg = 'RK2 not implemented to flow image points.'
                     logger.warning(msg)
-=======
-                    # In this case improved euler (= Heun's method) to save one computation of convolve gradient.
-                    self.template_points_t['landmark_points'][i + 1] = (
-                            self.template_points_t['landmark_points'][i] + dt / 2 * (self.kernel.convolve(
-                        self.template_points_t['landmark_points'][i + 1], self.control_points_t[i + 1],
-                        self.momenta_t[i + 1]) + d_pos))
-
-        # Flow image points.
-        if 'image_points' in self.initial_template_points.keys():
-            dimension = self.initial_control_points.size(1)
-            image_shape = self.initial_template_points['image_points'].size()
-
-            for ii in range(number_of_additional_time_points):
-                i = len(self.template_points_t['image_points']) - 1
-                vf = self.kernel.convolve(self.initial_template_points['image_points'].contiguous().view(-1, dimension),
-                                          self.control_points_t[i], self.momenta_t[i]).view(image_shape)
-                dY = self._compute_image_explicit_euler_step_at_order_1(self.template_points_t['image_points'][i], vf)
-                self.template_points_t['image_points'].append(self.template_points_t['image_points'][i] - dt * dY)
-
-            if self.use_rk2_for_flow:
-                msg = 'RK2 not implemented to flow image points.'
-                logger.warning(msg)
->>>>>>> c5950e40
 
         # Scaling of the new length.
         length_ratio = float(self.number_of_time_points + number_of_additional_time_points - 1) \
