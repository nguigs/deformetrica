--- conflicted
+++ resolved
@@ -98,12 +98,7 @@
             return self.template_data_t0
 
         # Standard case.
-<<<<<<< HEAD
-        for j in range(1, len(times)):
-            if time.data.numpy()[0] - times[j] < 0: break
-=======
         j = np.searchsorted(times, time.data.numpy()[0])
->>>>>>> 09c39077
 
         weight_left = (times[j] - time) / (times[j] - times[j - 1])
         weight_right = (time - times[j - 1]) / (times[j] - times[j - 1])
