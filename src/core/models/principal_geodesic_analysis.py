--- conflicted
+++ resolved
@@ -197,12 +197,8 @@
         stds = np.std(latent_positions, axis=0)
         latent_positions /= stds
         for i in range(self.latent_space_dimension):
-<<<<<<< HEAD
-            components[:, i] *= stds[i]
-=======
             components[i, :] *= stds[i]
 
->>>>>>> 3c19155a
         self.set_control_points(control_points)
 
         self.set_principal_directions(components)
@@ -214,16 +210,7 @@
         assert len(observations.shape) == 2, 'Wrong format of observations for pca.'
         nb_obs, dim = observations.shape
         assert dim >= n_components, 'Cannot estimate more components that the dimension of the observations'
-<<<<<<< HEAD
-        # assert dim >= nb_obs, 'Cannot estimate more components than the number of observations'
-
-        # We start by removing the mean of the observations
-        observations_without_mean = observations - np.mean(observations, axis=0)
-
-        X = np.matmul(observations_without_mean.transpose(), observations_without_mean)  # X is a  dim x dim matrix
-=======
         assert n_components <= nb_obs, 'Cannot estimate more components than the number of observations'
->>>>>>> 3c19155a
 
         from sklearn.decomposition import PCA
 
