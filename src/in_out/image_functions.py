--- conflicted
+++ resolved
@@ -26,15 +26,9 @@
 
     dtype = str(intensities.dtype)
     if dtype == 'uint8':
-<<<<<<< HEAD
-        return (intensities / 255.0), dtype
-=======
-        return np.array(intensities / 255., dtype=default.dtype), dtype
-    elif dtype in ['uint32', 'float32']:
-        return np.array((intensities.astype('uint32') / 4294967295.0), dtype=default.dtype), dtype
->>>>>>> c5950e40
+        return np.array(intensities / 255.0, dtype=default.dtype), dtype
     else:
-        return intensities, dtype
+        return np.array(intensities, dtype=default.dtype), dtype
 
 
 def rescale_image_intensities(intensities, dtype):
