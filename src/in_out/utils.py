import os.path
import sys
import numpy as np
sys.path.append(os.path.dirname(os.path.abspath(__file__)) + os.path.sep + '../../../')
from pydeformetrica.src.support.utilities.general_settings import Settings


def write_2D_array(array, name):
    """
    Assuming 2-dim array here e.g. control points
<<<<<<< HEAD
    save_name = os.path.join(GeneralSettings.Instance().output_dir, name)
=======
    save_name = os.path.join(Settings().output_dir, name)
>>>>>>> f34ba534
    np.savetxt(save_name, array)
    """
    save_name = os.path.join(Settings().output_dir, name)
    np.savetxt(save_name, array)

def write_momenta(array, name):
    """
    Saving an array has dim (numsubjects, numcps, dimension), using deformetrica format
    """
    save_name = os.path.join(Settings().output_dir, name)
    with open(save_name,"w") as f:
        f.write(str(len(array)) + " " + str(len(array[0])) + " " + str(len(array[0,0])) + "\n")
        for elt in array:
            f.write("\n")
            for elt1 in elt:
                for elt2 in elt1:
                    f.write(str(elt2)+" ")
                f.write("\n")

def read_momenta(name):
    """
    Loads a file containing momenta, old deformetrica syntax assumed
    """
    with open(name, "r") as f:
        lines = f.readlines()
        line0 = [int(elt) for elt in lines[0].split()]
        nbSubjects, nbControlPoints, dimension = line0[0], line0[1], line0[2]
        momenta = np.zeros((nbSubjects, nbControlPoints, dimension))
        lines = lines[1:]
        for i in range(nbSubjects):
            for c in range(nbControlPoints):
                foo = lines[1 + c].split()
                assert(len(foo) == dimension)
                foo = [float(elt) for elt in foo]
                momenta[i,c,:] = foo
            lines = lines[1+nbControlPoints:]
    return momenta


def read_2D_array(name):
    """
    Assuming 2-dim array here e.g. control points
    """
    return np.loadtxt(name)

<|MERGE_RESOLUTION|>--- conflicted
+++ resolved
@@ -8,11 +8,7 @@
 def write_2D_array(array, name):
     """
     Assuming 2-dim array here e.g. control points
-<<<<<<< HEAD
-    save_name = os.path.join(GeneralSettings.Instance().output_dir, name)
-=======
     save_name = os.path.join(Settings().output_dir, name)
->>>>>>> f34ba534
     np.savetxt(save_name, array)
     """
     save_name = os.path.join(Settings().output_dir, name)
