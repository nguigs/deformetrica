--- conflicted
+++ resolved
@@ -103,61 +103,6 @@
 #
 # """
 #
-<<<<<<< HEAD
-# model.Name = 'DeterministicAtlas'
-# estimator.Update()
-
-cp = Variable(torch.from_numpy(model.GetControlPoints()), requires_grad=True)
-mom = Variable(torch.from_numpy(model.GetMomenta()), requires_grad=True)
-templateObject = model.Template
-templateData = Variable(torch.from_numpy(templateObject.GetData().Concatenate()), requires_grad=True)
-subjects = dataset.DeformableObjects
-subjects = [subject[0] for subject in subjects]#because longitudinal
-subjectsData = [Variable(torch.from_numpy(elt.GetData().Concatenate())) for elt in subjects]
-
-
-print("Control points :", cp.size())
-print("Momenta:", mom.size())
-print("Template Data:", templateData.size())
-
-
-def cost(templateData, cp, mom):
-    #for each subject, get phi(cp[i], mom[i], template)
-    #get the attachment and the deformation norm
-    #add the two
-    penalty = 0.
-    attachment = 0.
-    diffeo = Diffeomorphism()
-    diffeo.SetKernelWidth(xmlParameters.DeformationKernelWidth)
-    diffeo.SetLandmarkPoints(templateData)
-    for i, elt in enumerate(subjectsData):
-        diffeo.SetStartPositions(cp)
-        diffeo.SetStartMomenta(mom[i])
-        diffeo.Shoot()
-        diffeo.Flow()
-        deformedPoints = diffeo.GetLandmarkPoints()
-        penalty += diffeo.GetNorm()
-        attachment += ComputeMultiObjectDistance(deformedPoints, elt, templateObject, subjects[i])
-    return penalty + model.ObjectsNoiseVariance[0] * attachment
-
-optimizer = optim.Adadelta([mom], lr=100)
-
-tstart = time.time()
-for i in range(30):
-    loss = cost(templateData, cp, mom)
-    optimizer.zero_grad()
-    loss.backward(retain_graph=True)
-    optimizer.step()
-    print "Iteration: ", i, " Loss: ", loss[0]
-tend = time.time()
-print("Computation time (in s) :", (tend-tstart))
-
-#now we need to save
-model.SetTemplateData(templateData.data.numpy())
-model.SetControlPoints(cp.data.numpy())
-model.SetMomenta(mom.data.numpy())
-model.Write(dataset)
-=======
 # cp = model.GetControlPoints()
 # mom = model.GetMomenta()
 # templateData = model.GetTemplateData()
@@ -212,7 +157,6 @@
 # model.SetControlPoints(cp.data.numpy())
 # model.SetMomenta(mom.data.numpy())
 # model.Write(dataset)
->>>>>>> 54e09020
 
 # aTemp, bTemp = templateData.data.numpy().shape
 # aCp, bCp = cp.data.numpy().shape
