import os
import unittest
import logging

import torch

import support.kernels as kernel_factory
from api.deformetrica import Deformetrica
from core.estimators.gradient_ascent import GradientAscent
from core.estimators.scipy_optimize import ScipyOptimize
from in_out.dataset_functions import create_dataset

logging.basicConfig(level=logging.DEBUG)


class API(unittest.TestCase):

    def setUp(self):
        self.deformetrica = Deformetrica(output_dir=os.path.join(os.path.dirname(__file__), 'output'))
        self.has_estimator_callback_been_called = False
        self.current_iteration = 0

    def __estimator_callback(self, status_dict):
        self.assertTrue('current_iteration' in status_dict)
        self.assertTrue('current_log_likelihood' in status_dict)
        self.assertTrue('current_attachment' in status_dict)
        self.assertTrue('current_regularity' in status_dict)
        self.assertTrue('gradient' in status_dict)
        self.current_iteration = status_dict['current_iteration']
        self.has_estimator_callback_been_called = True
        return True

    def __estimator_callback_stop(self, status_dict):
        self.__estimator_callback(status_dict)
        return False

    def test_estimator_loop_stop(self):
        dataset_file_names = [[{'skull': '../../examples/atlas/landmark/2d/skulls/data/skull_australopithecus.vtk'}],
                              [{'skull': '../../examples/atlas/landmark/2d/skulls/data/skull_erectus.vtk'}],
                              [{'skull': '../../examples/atlas/landmark/2d/skulls/data/skull_habilis.vtk'}],
                              [{'skull': '../../examples/atlas/landmark/2d/skulls/data/skull_neandertalis.vtk'}],
                              [{'skull': '../../examples/atlas/landmark/2d/skulls/data/skull_sapiens.vtk'}]]
        visit_ages = []
        subject_ids = ['australopithecus', 'erectus', 'habilis', 'neandertalis', 'sapiens']
        template_specifications = {
            'skull': {'deformable_object_type': 'polyline',
                      'kernel': kernel_factory.factory(kernel_factory.Type.TORCH, kernel_width=20.0),
                      'noise_std': 1.0,
                      'filename': '../../examples/atlas/landmark/2d/skulls/data/template.vtk',
                      'attachment_type': 'varifold'}}

        dataset = create_dataset(visit_ages, template_specifications, dataset_file_names=dataset_file_names, subject_ids=subject_ids,
                                 dimension=2, tensor_scalar_type=torch.DoubleTensor)

        self.deformetrica.estimate_deterministic_atlas(template_specifications, dataset,
                                                       estimator=ScipyOptimize,
                                                       estimator_options={'initial_step_size': 1., 'max_iterations': 10, 'max_line_search_iterations': 10, 'callback': self.__estimator_callback_stop},
                                                       deformation_kernel=kernel_factory.factory(kernel_factory.Type.TORCH, kernel_width=40.0))

        self.assertTrue(self.has_estimator_callback_been_called)
        self.assertEqual(1, self.current_iteration)

    # Deterministic Atlas

    def test_estimate_deterministic_atlas_landmark_2d_skulls(self):
        dataset_file_names = [[{'skull': '../../examples/atlas/landmark/2d/skulls/data/skull_australopithecus.vtk'}],
                              [{'skull': '../../examples/atlas/landmark/2d/skulls/data/skull_erectus.vtk'}],
                              [{'skull': '../../examples/atlas/landmark/2d/skulls/data/skull_habilis.vtk'}],
                              [{'skull': '../../examples/atlas/landmark/2d/skulls/data/skull_neandertalis.vtk'}],
                              [{'skull': '../../examples/atlas/landmark/2d/skulls/data/skull_sapiens.vtk'}]]
        visit_ages = []
        subject_ids = ['australopithecus', 'erectus', 'habilis', 'neandertalis', 'sapiens']
        template_specifications = {
            'skull': {'deformable_object_type': 'polyline',
                      'kernel': kernel_factory.factory(kernel_factory.Type.TORCH, kernel_width=20.0),
                      'noise_std': 1.0,
                      'filename': '../../examples/atlas/landmark/2d/skulls/data/template.vtk',
                      'attachment_type': 'varifold'}}

        dataset = create_dataset(visit_ages, template_specifications, dataset_file_names=dataset_file_names, subject_ids=subject_ids,
                                 dimension=2, tensor_scalar_type=torch.DoubleTensor)

        self.deformetrica.estimate_deterministic_atlas(template_specifications, dataset,
                                                       estimator=GradientAscent,
                                                       estimator_options={'initial_step_size': 1., 'max_iterations': 10, 'max_line_search_iterations': 10, 'callback': self.__estimator_callback},
                                                       deformation_kernel=kernel_factory.factory(kernel_factory.Type.TORCH, kernel_width=40.0))

        self.assertTrue(self.has_estimator_callback_been_called)

    def test_estimate_deterministic_atlas_landmark_3d_brain_structure(self):
        dataset_file_names = [
            [{'amygdala': '../../examples/atlas/landmark/3d/brain_structures/data/amygdala1.vtk',
              'hippo': '../../examples/atlas/landmark/3d/brain_structures/data/hippo1.vtk'}],
            [{'amygdala': '../../examples/atlas/landmark/3d/brain_structures/data/amygdala2.vtk',
              'hippo': '../../examples/atlas/landmark/3d/brain_structures/data/hippo2.vtk'}],
            [{'amygdala': '../../examples/atlas/landmark/3d/brain_structures/data/amygdala3.vtk',
              'hippo': '../../examples/atlas/landmark/3d/brain_structures/data/hippo3.vtk'}],
            [{'amygdala': '../../examples/atlas/landmark/3d/brain_structures/data/amygdala4.vtk',
              'hippo': '../../examples/atlas/landmark/3d/brain_structures/data/hippo4.vtk'}]
        ]
        visit_ages = []
        subject_ids = ['subj1', 'subj2', 'subj3', 'subj4']
        template_specifications = {
            'amygdala': {'deformable_object_type': 'SurfaceMesh',
                         'kernel': kernel_factory.factory(kernel_factory.Type.TORCH, kernel_width=15.0),
                         'noise_std': 10.0,
                         'filename': '../../examples/atlas/landmark/3d/brain_structures/data/amyg_prototype.vtk',
                         'attachment_type': 'varifold'},
            'hippo': {'deformable_object_type': 'SurfaceMesh',
                      'kernel': kernel_factory.factory(kernel_factory.Type.TORCH, kernel_width=15.0),
                      'noise_std': 6.0,
                      'filename': '../../examples/atlas/landmark/3d/brain_structures/data/hippo_prototype.vtk',
                      'attachment_type': 'varifold'}
        }

        dataset = create_dataset(visit_ages, template_specifications, dataset_file_names=dataset_file_names, subject_ids=subject_ids, dimension=3)

        self.deformetrica.estimate_deterministic_atlas(template_specifications, dataset,
                                                       estimator=ScipyOptimize,
                                                       estimator_options={'max_iterations': 10, 'callback': self.__estimator_callback},
                                                       deformation_kernel=kernel_factory.factory(kernel_factory.Type.TORCH, kernel_width=7.0),
                                                       freeze_template=False, freeze_control_points=True)

        self.assertTrue(self.has_estimator_callback_been_called)

    def test_estimate_deterministic_atlas_image_2d_digits(self):
        dataset_file_names = [[{'img': '../../examples/atlas/image/2d/digits/data/digit_2_sample_1.png'}],
                              [{'img': '../../examples/atlas/image/2d/digits/data/digit_2_sample_2.png'}],
                              [{'img': '../../examples/atlas/image/2d/digits/data/digit_2_sample_3.png'}],
                              [{'img': '../../examples/atlas/image/2d/digits/data/digit_2_sample_4.png'}],
                              [{'img': '../../examples/atlas/image/2d/digits/data/digit_2_sample_5.png'}],
                              [{'img': '../../examples/atlas/image/2d/digits/data/digit_2_sample_6.png'}],
                              [{'img': '../../examples/atlas/image/2d/digits/data/digit_2_sample_7.png'}],
                              [{'img': '../../examples/atlas/image/2d/digits/data/digit_2_sample_8.png'}],
                              [{'img': '../../examples/atlas/image/2d/digits/data/digit_2_sample_9.png'}],
                              [{'img': '../../examples/atlas/image/2d/digits/data/digit_2_sample_10.png'}],
                              [{'img': '../../examples/atlas/image/2d/digits/data/digit_2_sample_11.png'}],
                              [{'img': '../../examples/atlas/image/2d/digits/data/digit_2_sample_12.png'}],
                              [{'img': '../../examples/atlas/image/2d/digits/data/digit_2_sample_13.png'}],
                              [{'img': '../../examples/atlas/image/2d/digits/data/digit_2_sample_14.png'}],
                              [{'img': '../../examples/atlas/image/2d/digits/data/digit_2_sample_15.png'}],
                              [{'img': '../../examples/atlas/image/2d/digits/data/digit_2_sample_16.png'}],
                              [{'img': '../../examples/atlas/image/2d/digits/data/digit_2_sample_17.png'}],
                              [{'img': '../../examples/atlas/image/2d/digits/data/digit_2_sample_18.png'}],
                              [{'img': '../../examples/atlas/image/2d/digits/data/digit_2_sample_19.png'}],
                              [{'img': '../../examples/atlas/image/2d/digits/data/digit_2_sample_20.png'}]]
        visit_ages = []
        subject_ids = ['sub1', 'sub2', 'sub3', 'sub4', 'sub5', 'sub6', 'sub7', 'sub8', 'sub9', 'sub10',
                       'sub11', 'sub12', 'sub13', 'sub14', 'sub15', 'sub16', 'sub17', 'sub18', 'sub19', 'sub20']
        template_specifications = {
            'img': {'deformable_object_type': 'Image',
                    'noise_std': 0.1,
                    'filename': '../../examples/atlas/image/2d/digits/data/digit_2_mean.png'}}

        dataset = create_dataset(visit_ages, template_specifications, dataset_file_names=dataset_file_names, subject_ids=subject_ids, dimension=2)

        self.deformetrica.estimate_deterministic_atlas(template_specifications, dataset,
                                                       estimator=ScipyOptimize,
                                                       estimator_options={'max_iterations': 10, 'convergence_tolerance': 1e-5},
                                                       deformation_kernel=kernel_factory.factory(kernel_factory.Type.TORCH, kernel_width=2.0))

    # Bayesian Atlas

    def test_estimate_bayesian_atlas_landmark_2d_skulls(self):
        dataset_file_names = [[{'skull': '../../examples/atlas/landmark/2d/skulls/data/skull_australopithecus.vtk'}],
                              [{'skull': '../../examples/atlas/landmark/2d/skulls/data/skull_erectus.vtk'}],
                              [{'skull': '../../examples/atlas/landmark/2d/skulls/data/skull_habilis.vtk'}],
                              [{'skull': '../../examples/atlas/landmark/2d/skulls/data/skull_neandertalis.vtk'}],
                              [{'skull': '../../examples/atlas/landmark/2d/skulls/data/skull_sapiens.vtk'}]]
        visit_ages = []
        subject_ids = ['australopithecus', 'erectus', 'habilis', 'neandertalis', 'sapiens']
        template_specifications = {
            'skull': {'deformable_object_type': 'polyline',
                      'kernel': kernel_factory.factory(kernel_factory.Type.TORCH, kernel_width=20.0),
                      'noise_std': 1.0,
                      'noise_variance_prior_normalized_dof': 10,
                      'noise_variance_prior_scale_std': 1,
                      'filename': '../../examples/atlas/landmark/2d/skulls/data/template.vtk',
                      'attachment_type': 'varifold'}}

        dataset = create_dataset(visit_ages, template_specifications, dataset_file_names=dataset_file_names, subject_ids=subject_ids,
                                 dimension=2, tensor_scalar_type=torch.DoubleTensor)

        self.deformetrica.estimate_bayesian_atlas(template_specifications, dataset,
                                                  estimator=GradientAscent,
                                                  estimator_options={'initial_step_size': 1., 'max_iterations': 10, 'max_line_search_iterations': 10},
                                                  deformation_kernel=kernel_factory.factory(kernel_factory.Type.TORCH, kernel_width=40.0))

    # Regression

    def test_estimate_geodesic_regression_landmark_2d_skulls(self):
        dataset_file_names = [[{'skull': '../../examples/regression/landmark/2d/skulls/data/skull_australopithecus.vtk'},
                              {'skull': '../../examples/regression/landmark/2d/skulls/data/skull_habilis.vtk'},
                              {'skull': '../../examples/regression/landmark/2d/skulls/data/skull_erectus.vtk'},
                              {'skull': '../../examples/regression/landmark/2d/skulls/data/skull_sapiens.vtk'}]]
        visit_ages = [[1, 2, 3, 4]]
        subject_ids = [['australopithecus', 'habilis', 'erectus', 'sapiens']]
        template_specifications = {
            'skull': {'deformable_object_type': 'polyline',
                      'kernel': kernel_factory.factory(kernel_factory.Type.TORCH, kernel_width=20.0),
                      'noise_std': 1.0,
                      'filename': '../../examples/regression/landmark/2d/skulls/data/template.vtk',
                      'attachment_type': 'varifold'}}

        dataset = create_dataset(visit_ages, template_specifications, dataset_file_names=dataset_file_names, subject_ids=subject_ids,
                                 dimension=2, tensor_scalar_type=torch.DoubleTensor)
        assert dataset.is_time_series(), "Cannot run a geodesic regression on a non-time_series dataset."

        self.deformetrica.estimate_geodesic_regression(template_specifications, dataset,
                                                       estimator=GradientAscent,
                                                       estimator_options={'max_iterations': 100},
                                                       deformation_kernel=kernel_factory.factory(kernel_factory.Type.TORCH, kernel_width=25.0),
                                                       concentration_of_time_points=5, smoothing_kernel_width=20)

    def test_estimate_geodesic_regression_landmark_3d_surprise(self):
        dataset_file_names = [[{'skull': '../../examples/regression/landmark/3d/surprise/data/sub-F001_ses-000.vtk'},
                              {'skull': '../../examples/regression/landmark/3d/surprise/data/sub-F001_ses-005.vtk'},
                              {'skull': '../../examples/regression/landmark/3d/surprise/data/sub-F001_ses-010.vtk'},
                              {'skull': '../../examples/regression/landmark/3d/surprise/data/sub-F001_ses-015.vtk'},
                              {'skull': '../../examples/regression/landmark/3d/surprise/data/sub-F001_ses-020.vtk'},
                              {'skull': '../../examples/regression/landmark/3d/surprise/data/sub-F001_ses-025.vtk'},
                              {'skull': '../../examples/regression/landmark/3d/surprise/data/sub-F001_ses-030.vtk'},
                              {'skull': '../../examples/regression/landmark/3d/surprise/data/sub-F001_ses-035.vtk'}]]
        visit_ages = [[0, 5, 10, 15, 20, 25, 30, 35]]
        subject_ids = [['ses-000', 'ses-005', 'ses-010', 'ses-015', 'ses-020', 'ses-025', 'ses-030', 'ses-035']]
        template_specifications = {
            'skull': {'deformable_object_type': 'polyline',
                      'noise_std': 0.0035,
                      'filename': '../../examples/regression/landmark/3d/surprise/data/ForInitialization__Template__FromUser.vtk',
                      'attachment_type': 'landmark'}}

        dataset = create_dataset(visit_ages, template_specifications, dataset_file_names=dataset_file_names, subject_ids=subject_ids,
                                 dimension=3, tensor_scalar_type=torch.DoubleTensor)
        assert dataset.is_time_series(), "Cannot run a geodesic regression on a non-time_series dataset."

        self.deformetrica.estimate_geodesic_regression(template_specifications, dataset,
                                                       estimator=GradientAscent,
                                                       estimator_options={'max_iterations': 50, 'convergence_tolerance': 1e-5, 'initial_step_size': 1e-6},
                                                       deformation_kernel=kernel_factory.factory(kernel_factory.Type.TORCH, kernel_width=0.015),
                                                       concentration_of_time_points=1, smoothing_kernel_width=20, t0=5.5,
                                                       use_sobolev_gradient=True, dense_mode=True)

    def test_estimate_geodesic_regression_image_2d_cross(self):
        dataset_file_names = [[{'skull': '../../examples/regression/image/2d/cross/data/cross_-5.png'},
                              {'skull': '../../examples/regression/image/2d/cross/data/cross_-3.png'},
                              {'skull': '../../examples/regression/image/2d/cross/data/cross_-2.png'},
                              {'skull': '../../examples/regression/image/2d/cross/data/cross_0.png'},
                              {'skull': '../../examples/regression/image/2d/cross/data/cross_1.png'},
                              {'skull': '../../examples/regression/image/2d/cross/data/cross_3.png'}]]
        visit_ages = [[-5, -3, -2, 0, 1, 3]]
        subject_ids = [['t-5', 't-3', 't-2', 't0', 't1', 't3']]
        template_specifications = {
            'skull': {'deformable_object_type': 'image',
                      'noise_std': 0.1,
                      'filename': '../../examples/regression/image/2d/cross/data/cross_0.png',
                      'attachment_type': 'varifold'}}

        dataset = create_dataset(visit_ages, template_specifications, dataset_file_names=dataset_file_names, subject_ids=subject_ids,
                                 dimension=2, tensor_scalar_type=torch.DoubleTensor)
        assert dataset.is_time_series(), "Cannot run a geodesic regression on a non-time_series dataset."

        self.deformetrica.estimate_geodesic_regression(template_specifications, dataset,
                                                       estimator=GradientAscent,
                                                       estimator_options={'max_iterations': 50, 'initial_step_size': 1e-9},
                                                       deformation_kernel=kernel_factory.factory(kernel_factory.Type.TORCH, kernel_width=10.0),
                                                       concentration_of_time_points=3, freeze_template=True)

    # Registration

    def test_estimate_deterministic_registration_landmark_2d_points(self):
        dataset_file_names = [[{'pointcloud': '../../examples/registration/landmark/2d/points/data/target_points.vtk'}]]
        visit_ages = []
        subject_ids = ['target']
        template_specifications = {
            'pointcloud': {'deformable_object_type': 'landmark',
                           'noise_std': 1e-3,
                           'filename': '../../examples/registration/landmark/2d/points/data/source_points.vtk'}}

        dataset = create_dataset(visit_ages, template_specifications, dataset_file_names=dataset_file_names, subject_ids=subject_ids,
                                 dimension=2, tensor_scalar_type=torch.DoubleTensor)

        self.deformetrica.estimate_deterministic_atlas(template_specifications, dataset,
                                                       estimator=GradientAscent,
                                                       estimator_options={'initial_step_size': 1e-8, 'max_iterations': 100, 'max_line_search_iterations': 200},
                                                       deformation_kernel=kernel_factory.factory(kernel_factory.Type.TORCH, kernel_width=3.0),
                                                       number_of_time_points=10, freeze_template=True, freeze_control_points=True)

    def test_estimate_deterministic_registration_landmark_2d_starfish(self):
        dataset_file_names = [[{'starfish': '../../examples/registration/landmark/2d/starfish/data/starfish_target.vtk'}]]
        visit_ages = []
        subject_ids = ['target']
        template_specifications = {
            'starfish': {'deformable_object_type': 'polyline',
                         'kernel': kernel_factory.factory(kernel_factory.Type.TORCH, kernel_width=50.0),
                         'noise_std': 0.1,
                         'attachment_type': 'current',
                         'filename': '../../examples/registration/landmark/2d/starfish/data/starfish_reference.vtk'}}

        dataset = create_dataset(visit_ages, template_specifications, dataset_file_names=dataset_file_names, subject_ids=subject_ids,
                                 dimension=2, tensor_scalar_type=torch.DoubleTensor)

        self.deformetrica.estimate_deterministic_atlas(template_specifications, dataset,
                                                       estimator=ScipyOptimize,
                                                       estimator_options={'max_iterations': 200},
                                                       deformation_kernel=kernel_factory.factory(kernel_factory.Type.TORCH, kernel_width=30.0),
                                                       number_of_time_points=10, freeze_template=True, freeze_control_points=True)

    def test_estimate_deterministic_registration_image_2d_tetris(self):
        dataset_file_names = [[{'image': '../../examples/registration/image/2d/tetris/data/image2.png'}]]
        visit_ages = []
        subject_ids = ['target']
        template_specifications = {
            'image': {'deformable_object_type': 'image',
                      'kernel': kernel_factory.factory(kernel_factory.Type.TORCH, kernel_width=10.0),
                      'noise_std': 0.1,
                      'filename': '../../examples/registration/image/2d/tetris/data/image1.png'}}

        dataset = create_dataset(visit_ages, template_specifications, dataset_file_names=dataset_file_names, subject_ids=subject_ids,
                                 dimension=2, tensor_scalar_type=torch.DoubleTensor)

        self.deformetrica.estimate_deterministic_atlas(template_specifications, dataset,
                                                       estimator=GradientAscent,
                                                       deformation_kernel=kernel_factory.factory(kernel_factory.Type.TORCH, kernel_width=20.0))

    # Parallel Transport

    def test_compute_parallel_transport_image_2d_snowman(self):
        BASE_DIR='../../examples/parallel_transport/image/2d/snowman/'
        visit_ages = []
        template_specifications = {
            'image': {'deformable_object_type': 'image',
                      'noise_std': 0.05,
                      'filename':  BASE_DIR + 'data/I1.png'}}

        dataset = create_dataset(visit_ages, template_specifications, dimension=2, tensor_scalar_type=torch.FloatTensor)

        self.deformetrica.compute_parallel_transport(template_specifications, dataset,
                                                     initial_control_points=BASE_DIR + 'data/Reference_progression_ControlPoints.txt',
                                                     initial_momenta=BASE_DIR + 'data/Reference_progression_Momenta.txt',
                                                     initial_momenta_to_transport=BASE_DIR + 'data/Registration_Momenta.txt',
                                                     initial_control_points_to_transport=BASE_DIR + 'data/Registration_ControlPoints.txt',
                                                     tmin=0, tmax=1,
                                                     concentration_of_time_points=10,
                                                     deformation_kernel=kernel_factory.factory(
                                                         kernel_factory.Type.KEOPS,
                                                         kernel_width=15.0,
                                                         dimension=dataset.dimension,
                                                         tensor_scalar_type=dataset.tensor_scalar_type),
                                                     )

    # Shooting

    def test_compute_shooting_image_2d_snowman(self):
        BASE_DIR='../../examples/shooting/image/2d/snowman/'
        # dataset_file_names = [[{'image': BASE_DIR + 'data/I1.png'}]]
        dataset_file_names = []
        visit_ages = []
        subject_ids = []
        template_specifications = {
            'image': {'deformable_object_type': 'image',
                      'noise_std': 0.05,
                      'filename':  BASE_DIR + 'data/I1.png'}}

<<<<<<< HEAD
        dataset = create_dataset(dataset_file_names, visit_ages, subject_ids, template_specifications, dimension=2, tensor_scalar_type=torch.FloatTensor)
=======
        dataset = create_dataset(visit_ages, template_specifications, dimension=2, tensor_scalar_type=torch.FloatTensor)
>>>>>>> c13c8a40

        self.deformetrica.compute_shooting(template_specifications, dataset,
                                           deformation_kernel=kernel_factory.factory(kernel_factory.Type.TORCH, kernel_width=35.0,
                                                                                     dimension=dataset.dimension,
                                                                                     tensor_scalar_type=dataset.tensor_scalar_type),
                                           initial_control_points=BASE_DIR + 'data/control_points.txt',
                                           initial_momenta=BASE_DIR + 'data/momenta.txt')

    def test_compute_shooting_image_2d_snowman_with_different_shoot_kernels(self):
        BASE_DIR='../../examples/shooting/image/2d/snowman/'
        # dataset_file_names = [[{'image': BASE_DIR + 'data/I1.png'}]]
        dataset_file_names = []
        visit_ages = []
        subject_ids = []
        template_specifications = {
            'image': {'deformable_object_type': 'image',
                      'noise_std': 0.05,
                      'filename':  BASE_DIR + 'data/I1.png'}}

        dataset = create_dataset(dataset_file_names, visit_ages, subject_ids, template_specifications, dimension=2, tensor_scalar_type=torch.FloatTensor)

        self.deformetrica.compute_shooting(template_specifications, dataset,
                                           deformation_kernel=kernel_factory.factory(kernel_factory.Type.KEOPS, kernel_width=35.0, tensor_scalar_type=dataset.tensor_scalar_type,
                                                                                     dimension=dataset.dimension),
                                           shoot_kernel_type=kernel_factory.Type.TORCH,
                                           initial_control_points=BASE_DIR + 'data/control_points.txt',
                                           initial_momenta=BASE_DIR + 'data/momenta.txt')
<|MERGE_RESOLUTION|>--- conflicted
+++ resolved
@@ -353,19 +353,13 @@
     def test_compute_shooting_image_2d_snowman(self):
         BASE_DIR='../../examples/shooting/image/2d/snowman/'
         # dataset_file_names = [[{'image': BASE_DIR + 'data/I1.png'}]]
-        dataset_file_names = []
-        visit_ages = []
-        subject_ids = []
+        visit_ages = []
         template_specifications = {
             'image': {'deformable_object_type': 'image',
                       'noise_std': 0.05,
                       'filename':  BASE_DIR + 'data/I1.png'}}
 
-<<<<<<< HEAD
-        dataset = create_dataset(dataset_file_names, visit_ages, subject_ids, template_specifications, dimension=2, tensor_scalar_type=torch.FloatTensor)
-=======
-        dataset = create_dataset(visit_ages, template_specifications, dimension=2, tensor_scalar_type=torch.FloatTensor)
->>>>>>> c13c8a40
+        dataset = create_dataset(visit_ages, template_specifications, dimension=2, tensor_scalar_type=torch.cuda.FloatTensor)
 
         self.deformetrica.compute_shooting(template_specifications, dataset,
                                            deformation_kernel=kernel_factory.factory(kernel_factory.Type.TORCH, kernel_width=35.0,
@@ -377,15 +371,13 @@
     def test_compute_shooting_image_2d_snowman_with_different_shoot_kernels(self):
         BASE_DIR='../../examples/shooting/image/2d/snowman/'
         # dataset_file_names = [[{'image': BASE_DIR + 'data/I1.png'}]]
-        dataset_file_names = []
-        visit_ages = []
-        subject_ids = []
+        visit_ages = []
         template_specifications = {
             'image': {'deformable_object_type': 'image',
                       'noise_std': 0.05,
                       'filename':  BASE_DIR + 'data/I1.png'}}
 
-        dataset = create_dataset(dataset_file_names, visit_ages, subject_ids, template_specifications, dimension=2, tensor_scalar_type=torch.FloatTensor)
+        dataset = create_dataset(visit_ages, template_specifications, dimension=2, tensor_scalar_type=torch.FloatTensor)
 
         self.deformetrica.compute_shooting(template_specifications, dataset,
                                            deformation_kernel=kernel_factory.factory(kernel_factory.Type.KEOPS, kernel_width=35.0, tensor_scalar_type=dataset.tensor_scalar_type,
@@ -393,3 +385,4 @@
                                            shoot_kernel_type=kernel_factory.Type.TORCH,
                                            initial_control_points=BASE_DIR + 'data/control_points.txt',
                                            initial_momenta=BASE_DIR + 'data/momenta.txt')
+
