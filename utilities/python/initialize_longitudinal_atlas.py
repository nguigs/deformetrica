--- conflicted
+++ resolved
@@ -152,7 +152,7 @@
     print('')
 
     """
-    
+
     0]. Read command line, change directory, prepare preprocessing folder, read original xml parameters.
     """
 
@@ -792,12 +792,7 @@
     # Adapt the xml parameters and update.
     xml_parameters.model_type = 'LongitudinalRegistration'.lower()
     # xml_parameters.optimization_method_type = 'ScipyPowell'.lower()
-<<<<<<< HEAD
     xml_parameters.optimization_method_type = 'ScipyLBFGS'.lower()
-=======
-    # xml_parameters.optimization_method_type = 'ScipyLBFGS'.lower()
-    xml_parameters.optimization_method_type = 'GradientAscent'.lower()
->>>>>>> c9643fff
     xml_parameters.convergence_tolerance = 1e-3
     xml_parameters.print_every_n_iters = 1
     xml_parameters._further_initialization()
@@ -990,11 +985,7 @@
         # Onset ages.
         estimated_onset_ages_path = os.path.join(longitudinal_atlas_output_path,
                                                  'LongitudinalAtlas__EstimatedParameters__OnsetAges.txt')
-<<<<<<< HEAD
-        global_initial_onset_ages_path = os.path.join('data', 'ForInitialization_OnsetAges__FromLongitudinalAtlas.txt')
-=======
         global_initial_onset_ages_path = os.path.join('data', 'ForInitialization__OnsetAges__FromLongitudinalAtlas.txt')
->>>>>>> c9643fff
         shutil.copyfile(estimated_onset_ages_path, global_initial_onset_ages_path)
         model_xml_level0 = insert_model_xml_level1_entry(
             model_xml_level0, 'initial-onset-ages', global_initial_onset_ages_path)
